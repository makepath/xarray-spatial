--- conflicted
+++ resolved
@@ -1,24 +1,8 @@
-'''Focal Related Utilities'''
-<<<<<<< HEAD
-import re
-import warnings
-from typing import Optional
-=======
 from functools import partial
 
 from math import isnan
->>>>>>> a19d9ee7
 
 import numpy as np
-<<<<<<< HEAD
-import xarray as xr
-from numba import prange
-from xarray import DataArray
-
-from xrspatial.convolution import convolve_2d
-from xrspatial.utils import ngjit
-
-=======
 from xarray import DataArray
 import dask.array as da
 
@@ -34,7 +18,6 @@
 from xrspatial.utils import is_cupy_backed
 from xrspatial.utils import ngjit
 from xrspatial.convolution import convolve_2d, custom_kernel
->>>>>>> a19d9ee7
 
 # TODO: Make convolution more generic with numba first-class functions.
 
@@ -43,193 +26,6 @@
 def _equal_numpy(x, y):
     if x == y or (np.isnan(x) and np.isnan(y)):
         return True
-<<<<<<< HEAD
-    except ValueError:
-        return False
-
-
-def _to_meters(d, unit):
-    return d * UNITS[unit]
-
-
-def _get_distance(distance_str):
-    # return distance in meters
-
-    # spit string into numbers and text
-    splits = [x for x in re.split(r'(-?\d*\.?\d+)', distance_str) if x != '']
-    if len(splits) not in [1, 2]:
-        raise ValueError("Invalid distance.")
-
-    unit = DEFAULT_UNIT
-    if len(splits) == 1:
-        with warnings.catch_warnings():
-            warnings.simplefilter('default')
-            warnings.warn('Raster distance unit not provided. '
-                          'Use meter as default.', Warning)
-    elif len(splits) == 2:
-        unit = splits[1]
-
-    number = splits[0]
-    if not _is_numeric(number):
-        raise ValueError(
-            "Invalid value.\n"
-            "Distance should be a possitive numeric value.\n")
-
-    distance = float(number)
-    if distance <= 0:
-        raise ValueError(
-            "Invalid value.\n"
-            "Distance should be a possitive.\n")
-
-    unit = unit.lower()
-    unit = unit.replace(' ', '')
-    if unit not in UNITS:
-        raise ValueError(
-            "Invalid value.\n"
-            "Distance unit should be one of the following: \n"
-            "meter (meter, meters, m),\n"
-            "kilometer (kilometer, kilometers, km),\n"
-            "foot (foot, feet, ft),\n"
-            "mile (mile, miles, ml, mls)")
-
-    # convert distance to meters
-    meters = _to_meters(distance, unit)
-    return meters
-
-
-def calc_cellsize(raster: xr.DataArray,
-                  x: str = 'x',
-                  y: str = 'y') -> tuple:
-    """
-    Calculates cell size of an array based on its attributes.
-    Default = meters. If lat-lon, units are converted to meters.
-
-    Parameters
-    ----------
-    raster : xarray.DataArray
-        2D array of input values.
-    x : str, default='x'
-        Name of input x-axis.
-    y : str, Default='y'
-        Name of input y-axis.
-
-    Returns
-    -------
-    cellsize : tuple
-        Tuple of (cellsize_x, cellsize_y).
-    cellsize_x : float
-        Size of cells in x-direction.
-    cellsize_y : float
-        Size of cells in y-direction.
-
-    Examples
-    --------
-    .. plot::
-       :include-source:
-
-        import datashader as ds
-        import matplotlib.pyplot as plt
-        from xrspatial import generate_terrain
-        from xrspatial.focal import calc_cellsize
-
-        # Create Canvas
-        W = 500
-        H = 300
-        cvs = ds.Canvas(plot_width = W,
-                        plot_height = H,
-                        x_range = (-20e6, 20e6),
-                        y_range = (-20e6, 20e6))
-
-        # Generate Example Terrain
-        terrain_agg = generate_terrain(canvas = cvs)
-
-        # Edit Attributes
-        terrain_agg = terrain_agg.assign_attrs(
-            {
-                'Description': 'Example Terrain',
-                'units': 'km',
-                'Max Elevation': '4000',
-            }
-        )
-
-        terrain_agg = terrain_agg.rename({'x': 'lon', 'y': 'lat'})
-        terrain_agg = terrain_agg.rename('Elevation')
-
-    .. sourcecode:: python
-
-        >>> print(terrain_agg[200:203, 200:202])
-        <xarray.DataArray 'Elevation' (lat: 3, lon: 2)>
-        array([[1264.02249454, 1261.94748873],
-               [1285.37061171, 1282.48046696],
-               [1306.02305679, 1303.40657515]])
-        Coordinates:
-          * lon      (lon) float64 -3.96e+06 -3.88e+06
-          * lat      (lat) float64 6.733e+06 6.867e+06 7e+06
-        Attributes:
-            res:            1
-            Description:    Example Terrain
-            Max Elevation:  3000
-            units:          km
-
-    .. sourcecode:: python
-
-        >>> # Calculate Cellsize
-        >>> cellsize = calc_cellsize(terrain_agg, 'lon', 'lat')
-        >>> print(cellsize)
-        (80000.0, 133333.3333333321)
-    """
-    if 'unit' in raster.attrs:
-        unit = raster.attrs['unit']
-    else:
-        unit = DEFAULT_UNIT
-        with warnings.catch_warnings():
-            warnings.simplefilter('default')
-            warnings.warn('Raster distance unit not provided. '
-                          'Use meter as default.', Warning)
-
-    # TODO: check coordinate system
-    #       if in lat-lon, need to convert to meter, lnglat_to_meters
-    cellsize_x = raster.coords[x].data[1] - raster.coords[x].data[0]
-    cellsize_y = raster.coords[y].data[1] - raster.coords[y].data[0]
-    cellsize_x = _to_meters(cellsize_x, unit)
-    cellsize_y = _to_meters(cellsize_y, unit)
-
-    # When converting from lnglat_to_meters, could have negative cellsize in y
-    return cellsize_x, np.abs(cellsize_y)
-
-
-def _gen_ellipse_kernel(half_w, half_h):
-    # x values of interest
-    x = np.linspace(-half_w, half_w, 2 * half_w + 1)
-    # y values of interest, as a "column" array
-    y = np.linspace(-half_h, half_h, 2 * half_h + 1)[:, None]
-
-    # True for points inside the ellipse
-    # (x / a)^2 + (y / b)^2 <= 1, avoid division to avoid rounding issue
-    ellipse = (x * half_h) ** 2 + (y * half_w) ** 2 <= (half_w * half_h) ** 2
-    return ellipse.astype(float)
-
-
-def _validate_kernel(kernel):
-    """Validatetes that the kernel is a numpy array and has odd dimensions."""
-
-    if not isinstance(kernel, np.ndarray):
-        raise ValueError(
-            "Received a custom kernel that is not a Numpy array.",
-            """The kernel received was of type {} and needs to be of type `ndarray`
-            """.format(type(kernel))
-        )
-    else:
-        rows, cols = kernel.shape
-
-    if (rows % 2 == 0 or cols % 2 == 0):
-        raise ValueError(
-            "Received custom kernel with improper dimensions.",
-            """A custom kernel needs to have an odd shape, the
-            supplied kernel has {} rows and {} columns.
-            """.format(rows, cols)
-        )
-=======
     return False
 
 
@@ -262,7 +58,6 @@
             else:
                 out[y, x] = data[y, x]
     return out
->>>>>>> a19d9ee7
 
 
 def _mean_dask_numpy(data, excludes):
@@ -273,48 +68,6 @@
                            meta=np.array(()))
     return out
 
-<<<<<<< HEAD
-    Parameters
-    ----------
-    cellsize_x : int
-        Cell size of output kernel in x-direction.
-    cellsize_y : int
-        Cell size of output kernel in y-direction.
-    radius : int
-        Radius of output kernel.
-
-    Returns
-    -------
-    kernel : NumPy Array of float values
-        2D array where values of 1 indicate the kernel.
-
-    Examples
-    --------
-    .. sourcecode:: python
-
-        >>> import xarray as xr
-        >>> from xrspatial.focal import circle_kernel
-
-        >>> # Create Kernel
-        >>> kernel = circle_kernel(1, 1, 3)
-        >>> print(kernel)
-        [[0. 0. 0. 1. 0. 0. 0.]
-        [0. 1. 1. 1. 1. 1. 0.]
-        [0. 1. 1. 1. 1. 1. 0.]
-        [1. 1. 1. 1. 1. 1. 1.]
-        [0. 1. 1. 1. 1. 1. 0.]
-        [0. 1. 1. 1. 1. 1. 0.]
-        [0. 0. 0. 1. 0. 0. 0.]]
-
-        >>> kernel = circle_kernel(1, 2, 3)
-        >>> print(kernel)
-        [[0. 0. 0. 1. 0. 0. 0.]
-         [1. 1. 1. 1. 1. 1. 1.]
-         [0. 0. 0. 1. 0. 0. 0.]]
-    """
-    # validate radius, convert radius to meters
-    r = _get_distance(str(radius))
-=======
 
 @cuda.jit(device=True)
 def _kernel_mean_gpu(data):
@@ -333,7 +86,6 @@
         if (data[i, j] == ex) or (isnan(data[i, j]) and isnan(ex)):
             out[i, j] = data[i, j]
             return
->>>>>>> a19d9ee7
 
     if (i - di >= 0 and i + di <= out.shape[0] - 1 and
             j - dj >= 0 and j + dj <= out.shape[1] - 1):
@@ -349,174 +101,6 @@
 
     _mean_gpu[griddim, blockdim](data, cupy.asarray(excludes), out)
 
-<<<<<<< HEAD
-    Parameters
-    ----------
-    cellsize_x : int
-        Cell size of output kernel in x direction.
-    cellsize_y : int
-        Cell size of output kernel in y direction.
-    outer_radius : int
-        Outer ring radius of output kernel.
-    inner_radius : int
-        Inner circle radius of output kernel.
-
-    Returns
-    -------
-    kernel : NumPy Array of float values.
-        2D array of 0s and 1s where values of 1 indicate the kernel.
-
-    Examples
-    --------
-    .. sourcecode:: python
-
-        >>> import xarray as xr
-        >>> from xrspatial.focal import annulus_kernel
-
-        >>> # Create Kernel
-        >>> kernel = annulus_kernel(1, 1, 3, 1)
-        >>> print(kernel)
-        [[0., 0., 0., 1., 0., 0., 0.],
-         [0., 1., 1., 1., 1., 1., 0.],
-         [0., 1., 1., 0., 1., 1., 0.],
-         [1., 1., 0., 0., 0., 1., 1.],
-         [0., 1., 1., 0., 1., 1., 0.],
-         [0., 1., 1., 1., 1., 1., 0.],
-         [0., 0., 0., 1., 0., 0., 0.]]
-
-        >>> kernel = annulus_kernel(1, 2, 5, 2)
-        >>> print(kernel)
-        [[0., 0., 0., 0., 0., 1., 0., 0., 0., 0., 0.],
-         [0., 1., 1., 1., 1., 0., 1., 1., 1., 1., 0.],
-         [1., 1., 1., 0., 0., 0., 0., 0., 1., 1., 1.],
-         [0., 1., 1., 1., 1., 0., 1., 1., 1., 1., 0.],
-         [0., 0., 0., 0., 0., 1., 0., 0., 0., 0., 0.]])
-    """
-    # validate radii, convert to meters
-    r2 = _get_distance(str(outer_radius))
-    r1 = _get_distance(str(inner_radius))
-
-    # Validate that outer radius is indeed outer radius
-    if r2 > r1:
-        r_outer = r2
-        r_inner = r1
-    else:
-        r_outer = r1
-        r_inner = r2
-
-    if r_outer - r_inner < np.sqrt((cellsize_x / 2)**2 +
-                                   (cellsize_y / 2)**2):
-        with warnings.catch_warnings():
-            warnings.simplefilter('default')
-            warnings.warn('Annulus radii are closer than cellsize distance.',
-                          Warning)
-
-    # Get the two circular kernels for the annulus
-    kernel_outer = circle_kernel(cellsize_x, cellsize_y, outer_radius)
-    kernel_inner = circle_kernel(cellsize_x, cellsize_y, inner_radius)
-
-    # Need to pad kernel_inner to get it the same shape and centered
-    # in kernel_outer
-    pad_vals = np.array(kernel_outer.shape) - np.array(kernel_inner.shape)
-    pad_kernel = np.pad(kernel_inner,
-                        # Pad ((before_rows, after_rows),
-                        #      (before_cols, after_cols))
-                        pad_width=((pad_vals[0] // 2, pad_vals[0] // 2),
-                                   (pad_vals[1] // 2, pad_vals[1] // 2)),
-                        mode='constant',
-                        constant_values=0)
-    # Get annulus by subtracting inner from outer
-    kernel = kernel_outer - pad_kernel
-    return kernel
-
-
-def custom_kernel(kernel):
-    """
-    Validates a custom kernel. If the kernel is valid, returns itself.
-    Valid kernels are numpy arrays with odd dimensions:
-    (`kernel.shape[0] % 2 != 0` and `kernel.shape[1] % 2 != 0`)
-
-    Parameters
-    ----------
-    kernel : numpy.array
-        2D array where values of 1 indicate the kernel.
-
-    Returns
-    -------
-    kernel : numpy.array
-        Returns input kernel if kernel is valid
-
-    Examples
-    --------
-    .. sourcecode:: python
-
-        >>> from xrspatial.focal import custom_kernel
-        >>> import numpy as np
-
-        >>> # Valid Kernel
-        >>> valid_kernel = np.array([[0., 0., 0., 0., 1., 0., 0., 0., 0.],
-                                    [0., 0., 1., 1., 1., 1., 1., 0., 0.],
-                                    [0., 1., 1., 1., 1., 1., 1., 1., 0.],
-                                    [0., 1., 1., 1., 1., 1., 1., 1., 0.],
-                                    [1., 1., 1., 1., 1., 1., 1., 1., 1.],
-                                    [0., 1., 1., 1., 1., 1., 1., 1., 0.],
-                                    [0., 1., 1., 1., 1., 1., 1., 1., 0.],
-                                    [0., 0., 1., 1., 1., 1., 1., 0., 0.],
-                                    [0., 0., 0., 0., 1., 0., 0., 0., 0.]])
-        >>> print(valid_kernel.shape)
-        (9, 9)
-
-        >>> print(custom_kernel(valid_kernel))
-        [[0. 0. 0. 0. 1. 0. 0. 0. 0.]
-         [0. 0. 1. 1. 1. 1. 1. 0. 0.]
-         [0. 1. 1. 1. 1. 1. 1. 1. 0.]
-         [0. 1. 1. 1. 1. 1. 1. 1. 0.]
-         [1. 1. 1. 1. 1. 1. 1. 1. 1.]
-         [0. 1. 1. 1. 1. 1. 1. 1. 0.]
-         [0. 1. 1. 1. 1. 1. 1. 1. 0.]
-         [0. 0. 1. 1. 1. 1. 1. 0. 0.]
-         [0. 0. 0. 0. 1. 0. 0. 0. 0.]]
-
-        >>> even_kernel = np.array([[0., 0., 0., 1., 1., 0., 0., 0.],
-                                    [0., 0., 1., 1., 1., 1., 0., 0.],
-                                    [0., 1., 1., 1., 1., 1., 1., 0.],
-                                    [1., 1., 1., 1., 1., 1., 1., 1.],
-                                    [1., 1., 1., 1., 1., 1., 1., 1.],
-                                    [0., 1., 1., 1., 1., 1., 1., 0.],
-                                    [0., 0., 1., 1., 1., 1., 0., 0.],
-                                    [0., 0., 0., 1., 1., 0., 0., 0.]])
-
-        >>> print(even_kernel.shape)
-        (8, 8)
-
-        >>> print(custom_kernel(even_kernel))
-        ValueError: Received custom kernel with improper dimensions.,
-        A custom kernel needs to have an odd shape, the supplied kernel
-        has 8 rows and 8 columns.
-
-        >>> list_kernel = [[0., 0., 0., 0., 1., 0., 0., 0., 0.],
-                           [0., 0., 1., 1., 1., 1., 1., 0., 0.],
-                           [0., 1., 1., 1., 1., 1., 1., 1., 0.],
-                           [0., 1., 1., 1., 1., 1., 1., 1., 0.],
-                           [1., 1., 1., 1., 1., 1., 1., 1., 1.],
-                           [0., 1., 1., 1., 1., 1., 1., 1., 0.],
-                           [0., 1., 1., 1., 1., 1., 1., 1., 0.],
-                           [0., 0., 1., 1., 1., 1., 1., 0., 0.],
-                           [0., 0., 0., 0., 1., 0., 0., 0., 0.]]
-
-        >>> print(len(list_kernel))
-        >>> print(len(list_kernel[0]))
-        9
-        9
-
-        >>> print(custom_kernel(list_kernel))
-        ValueError: Received a custom kernel that is not a Numpy array.
-        The kernel received was of type <class 'list'> and needs to be of
-        type `ndarray`.
-    """
-    _validate_kernel(kernel)
-    return kernel
-=======
     return out
 
 
@@ -533,7 +117,6 @@
     # cupy case
     elif has_cuda() and isinstance(data, cupy.ndarray):
         out = _mean_cupy(data.astype(cupy.float), excludes)
->>>>>>> a19d9ee7
 
     # dask + cupy case
     elif has_cuda() and isinstance(data, da.Array) and \
@@ -612,53 +195,7 @@
             }
         )
 
-<<<<<<< HEAD
-        # Plot Terrain
-        terrain_agg.plot(cmap = 'terrain', aspect = 2, size = 4)
-        plt.title("Terrain")
-        plt.ylabel("latitude")
-        plt.xlabel("longitude")
-
-        # Plot Filtered Terrain
-        mean_agg.plot(cmap = 'terrain', aspect = 2, size = 4)
-        plt.title("Filtered Terrain")
-        plt.ylabel("latitude")
-        plt.xlabel("longitude")
-
-    .. sourcecode:: python
-
-        >>> print(terrain_agg[200:203, 200:202])
-        <xarray.DataArray 'Elevation' (lat: 3, lon: 2)>
-        array([[1264.02249454, 1261.94748873],
-               [1285.37061171, 1282.48046696],
-               [1306.02305679, 1303.40657515]])
-        Coordinates:
-          * lon      (lon) float64 -3.96e+06 -3.88e+06
-          * lat      (lat) float64 6.733e+06 6.867e+06 7e+06
-        Attributes:
-            res:            1
-            Description:    Example Terrain
-            units:          km
-            Max Elevation:  4000
-
-        >>> print(mean_agg[200:203, 200:202])
-        <xarray.DataArray 'Elevation' (lat: 3, lon: 2)>
-        array([[1266.57706238, 1264.26875373],
-               [1284.84948023, 1281.97418665],
-               [1302.86874857, 1298.65145188]])
-        Coordinates:
-          * lon      (lon) float64 -3.96e+06 -3.88e+06
-          * lat      (lat) float64 6.733e+06 6.867e+06 7e+06
-        Attributes:
-            res:            1
-            Description:    Example Mean Filtered Terrain
-            units:          km
-            Max Elevation:  4000
-    """
-    out = None
-=======
     out = agg.data
->>>>>>> a19d9ee7
     for i in range(passes):
         out = _mean(out, tuple(excludes))
 
@@ -786,68 +323,12 @@
 
 
 @ngjit
-<<<<<<< HEAD
-def upper_bound_p_value(zscore):
-    """
-    Calculates the upper bound p-value of a given z-score. The p value
-    is the evidence against a null hypothesis. The smaller the p-value,
-    the stronger the evidence that you should reject the null hypothesis.
-
-    Parameters
-    ----------
-    zscore : float
-        Number of standard deviations above or below the mean value.
-
-    Returns
-    -------
-    pvalue : float
-        Probability of obtaining input zscore.
-
-    Examples
-    --------
-    .. sourcecode:: python
-
-        >>> from xrspatial.focal import upper_bound_p_value
-        >>> import numpy as np
-        >>> import scipy.stats as stats
-
-        >>> data = np.array([6, 7, 7, 12, 13, 13, 15, 16, 19, 22])
-        >>> print(data)
-        [ 6  7  7 12 13 13 15 16 19 22]
-
-        >>> zscore = stats.zscore(data)
-        >>> print(zscore)
-        [-1.39443338 -1.19522861 -1.19522861 -0.19920477  0.          0.
-          0.39840954  0.5976143   1.19522861  1.79284291]
-
-        >>> for i in zscore:
-        >>>     print(upper_bound_p_value(i))
-        0.0985
-        1.0
-        1.0
-        1.0
-        1.0
-        1.0
-        1.0
-        1.0
-        1.0
-        0.0495
-"""
-    if abs(zscore) >= 2.33:
-        return 0.0099
-    if abs(zscore) >= 1.65:
-        return 0.0495
-    if abs(zscore) >= 1.29:
-        return 0.0985
-    return 1
-=======
 def _apply_numpy(data, kernel, func):
     out = np.zeros_like(data)
     rows, cols = data.shape
     krows, kcols = kernel.shape
     hrows, hcols = int(krows / 2), int(kcols / 2)
     kernel_values = np.zeros_like(kernel, dtype=data.dtype)
->>>>>>> a19d9ee7
 
     for y in prange(rows):
         for x in prange(cols):
@@ -1107,19 +588,6 @@
     return out
 
 
-<<<<<<< HEAD
-def hotspots(raster: xr.DataArray,
-             kernel: xr.DataArray,
-             x: Optional[str] = 'x',
-             y: Optional[str] = 'y') -> xr.DataArray:
-    """
-    Identify statistically significant hot spots and cold spots in an
-    input raster. To be a statistically significant hot spot, a feature
-    will have a high value and be surrounded by other features with
-    high values as well.
-    Neighborhood of a feature defined by the input kernel, which
-    currently support a shape of circle, annulus, or custom kernel.
-=======
 def _hotspots_numpy(raster, kernel):
     if not (issubclass(raster.data.dtype.type, np.integer) or
             issubclass(raster.data.dtype.type, np.floating)):
@@ -1227,12 +695,13 @@
 
 
 def hotspots(raster, kernel):
-    """Identify statistically significant hot spots and cold spots in an input
-    raster. To be a statistically significant hot spot, a feature will have a
-    high value and be surrounded by other features with high values as well.
-    Neighborhood of a feature defined by the input kernel, which currently
-    support a shape of circle, annulus, or custom kernel.
->>>>>>> a19d9ee7
+    """
+    Identify statistically significant hot spots and cold spots in an
+    input raster. To be a statistically significant hot spot, a feature
+    will have a high value and be surrounded by other features with
+    high values as well.
+    Neighborhood of a feature defined by the input kernel, which
+    currently support a shape of circle, annulus, or custom kernel.
 
     The result should be a raster with the following 7 values:
         - 90 for 90% confidence high value cluster
