<<<<<<< HEAD
from functools import partial

import re
import numpy as np
import dask.array as da

import warnings
warnings.simplefilter('default')

=======
>>>>>>> a9f4df0d
from numba import cuda, float32, prange, jit

from xrspatial.utils import has_cuda
from xrspatial.utils import cuda_args
from xrspatial.utils import get_dataarray_resolution

<<<<<<< HEAD
# 3rd-party
try:
    import cupy
except ImportError:
    class cupy(object):
        ndarray = False


DEFAULT_UNIT = 'meter'
METER = 1
FOOT = 0.3048
KILOMETER = 1000
MILE = 1609.344
UNITS = {'meter': METER, 'meters': METER, 'm': METER,
         'feet': FOOT, 'foot': FOOT, 'ft': FOOT,
         'miles': MILE, 'mls': MILE, 'ml': MILE,
         'kilometer': KILOMETER, 'kilometers': KILOMETER, 'km': KILOMETER}


def _is_numeric(s):
    try:
        float(s)
        return True
    except ValueError:
        return False


def _to_meters(d, unit):
    return d * UNITS[unit]


def _get_distance(distance_str):
    # return distance in meters

    # spit string into numbers and text
    splits = [x for x in re.split(r'(-?\d*\.?\d+)', distance_str) if x != '']
    if len(splits) not in [1, 2]:
        raise ValueError("Invalid distance.")

    unit = DEFAULT_UNIT
    if len(splits) == 1:
        warnings.warn('Raster distance unit not provided. '
                      'Use meter as default.', Warning)
    elif len(splits) == 2:
        unit = splits[1]

    number = splits[0]
    if not _is_numeric(number):
        raise ValueError("Distance should be a positive numeric value.\n")

    distance = float(number)
    if distance <= 0:
        raise ValueError("Distance should be a positive.\n")

    unit = unit.lower()
    unit = unit.replace(' ', '')
    if unit not in UNITS:
        raise ValueError(
            "Distance unit should be one of the following: \n"
            "meter (meter, meters, m),\n"
            "kilometer (kilometer, kilometers, km),\n"
            "foot (foot, feet, ft),\n"
            "mile (mile, miles, ml, mls)")

    # convert distance to meters
    meters = _to_meters(distance, unit)
    return meters


def cellsize(raster):
    if 'unit' in raster.attrs:
        unit = raster.attrs['unit']
=======
import numpy as np
import xarray as xr


def convolve_2d(image: xr.DataArray,
                kernel,
                pad=True,
                use_cuda=True) -> xr.DataArray:
    """
    Calculates, for all inner cells of an array, the 2D convolution of
    each cell via Numba. To account for edge cells, a pad can be added
    to the image array. Convolution is frequently used for image
    processing, such as smoothing, sharpening, and edge detection of
    images by elimatig spurious data or enhancing features in the data.

    Parameters:
    ----------
    image: xarray.DataArray
        2D array of values to processed and padded.
    kernel: array-like object
        Impulse kernel, determines area to apply
        impulse function for each cell.
    pad: Boolean
        To compute edges set to True.
    use-cuda: Boolean
        For parallel computing set to True.

    Returns:
    ----------
    convolve_agg: xarray.DataArray
        2D array representation of the impulse function.
        All other input attributes are preserverd.
    
    Examples:
    ----------
    Imports
    >>> import numpy as np
    >>> import xarray as xr
    >>> from xrspatial import convolution, focal

    Create Data Array
    >>> agg = xr.DataArray(np.array([[0, 0, 0, 0, 0, 0, 0],
    >>>                              [0, 0, 2, 4, 0, 8, 0],
    >>>                              [0, 2, 2, 4, 6, 8, 0],
    >>>                              [0, 4, 4, 4, 6, 8, 0],
    >>>                              [0, 6, 6, 6, 6, 8, 0],
    >>>                              [0, 8, 8, 8, 8, 8, 0],
    >>>                              [0, 0, 0, 0, 0, 0, 0]]),
    >>>                     dims = ["lat", "lon"],
    >>>                     attrs = dict(res = 1))
    >>> height, width = agg.shape
    >>> _lon = np.linspace(0, width - 1, width)
    >>> _lat = np.linspace(0, height - 1, height)
    >>> agg["lon"] = _lon
    >>> agg["lat"] = _lat

        Create Kernel
    >>> kernel = focal.circle_kernel(1, 1, 1)

        Create Convolution Data Array
    >>> print(convolution.convolve_2d(agg, kernel))
    [[ 0.  0.  4.  8.  0. 16.  0.]
     [ 0.  4.  8. 10. 18. 16. 16.]
     [ 4.  8. 14. 20. 24. 30. 16.]
     [ 8. 16. 20. 24. 30. 30. 16.]
     [12. 24. 30. 30. 34. 30. 16.]
     [16. 22. 30. 30. 30. 24. 16.]
     [ 0. 16. 16. 16. 16. 16.  0.]]
    """
    # Don't allow padding on (1, 1) kernel
    if (kernel.shape[0] == 1 and kernel.shape[1] == 1):
        pad = False

    if pad:
        pad_rows = kernel.shape[0] // 2
        pad_cols = kernel.shape[1] // 2
        pad_width = ((pad_rows, pad_rows),
                     (pad_cols, pad_cols))
>>>>>>> a9f4df0d
    else:
        unit = DEFAULT_UNIT
        warnings.warn('Raster distance unit not provided. '
                      'Use meter as default.', Warning)

    cellsize_x, cellsize_y = get_dataarray_resolution(raster)
    cellsize_x = _to_meters(cellsize_x, unit)
    cellsize_y = _to_meters(cellsize_y, unit)

    # When converting from lnglat_to_meters, could have negative cellsize in y
    return cellsize_x, np.abs(cellsize_y)


def _ellipse_kernel(half_w, half_h):
    # x values of interest
    x = np.linspace(-half_w, half_w, 2 * half_w + 1)
    # y values of interest, as a "column" array
    y = np.linspace(-half_h, half_h, 2 * half_h + 1)[:, None]

    # True for points inside the ellipse
    # (x / a)^2 + (y / b)^2 <= 1, avoid division to avoid rounding issue
    ellipse = (x * half_h) ** 2 + (y * half_w) ** 2 <= (half_w * half_h) ** 2
    return ellipse.astype(float)


def circle_kernel(cellsize_x, cellsize_y, radius):
    # validate radius, convert radius to meters
    r = _get_distance(str(radius))

    kernel_half_w = int(r / cellsize_x)
    kernel_half_h = int(r / cellsize_y)

    kernel = _ellipse_kernel(kernel_half_w, kernel_half_h)
    return kernel


def annulus_kernel(cellsize_x, cellsize_y, outer_radius, inner_radius):

    # validate radii, convert to meters
    r2 = _get_distance(str(outer_radius))
    r1 = _get_distance(str(inner_radius))

    # Validate that outer radius is indeed outer radius
    if r2 > r1:
        r_outer = r2
        r_inner = r1
    else:
        r_outer = r1
        r_inner = r2

    if r_outer - r_inner < np.sqrt((cellsize_x / 2)**2 + (cellsize_y / 2)**2):
        warnings.warn('Annulus radii are closer than cellsize distance.', Warning)

    # Get the two circular kernels for the annulus
    kernel_outer = circle_kernel(cellsize_x, cellsize_y, outer_radius)
    kernel_inner = circle_kernel(cellsize_x, cellsize_y, inner_radius)

    # Need to pad kernel_inner to get it the same shape and centered
    # in kernel_outer
    pad_vals = np.array(kernel_outer.shape) - np.array(kernel_inner.shape)
    pad_kernel = np.pad(kernel_inner,
                        # Pad ((before_rows, after_rows),
                        #      (before_cols, after_cols))
                        pad_width=((pad_vals[0] // 2, pad_vals[0] // 2),
                                   (pad_vals[1] // 2, pad_vals[1] // 2)),
                        mode='constant',
                        constant_values=0)
    # Get annulus by subtracting inner from outer
    kernel = kernel_outer - pad_kernel
    return kernel


def custom_kernel(kernel):
    """Validates a custom kernel. If the kernel is valid, returns itself."""

    if not isinstance(kernel, np.ndarray):
        raise ValueError(
            "Received a custom kernel that is not a Numpy array.",
            "The kernel received was of type {} and needs to be of type `ndarray`".format(type(kernel))
        )
    else:
        rows, cols = kernel.shape

    if (rows % 2 == 0 or cols % 2 == 0):
        raise ValueError(
            "Received custom kernel with improper dimensions.",
            "A custom kernel needs to have an odd shape, the supplied kernel has {} rows and {} columns.".format(rows, cols)
        )
    return kernel


@jit(nopython=True, nogil=True, parallel=True)
def _convolve_2d_numpy(data, kernel):
    """Apply kernel to data image."""

    # TODO: handle nan

    nx = data.shape[0]
    ny = data.shape[1]
    nkx = kernel.shape[0]
    nky = kernel.shape[1]
    wkx = nkx // 2
    wky = nky // 2

    out = np.zeros(data.shape, dtype=float32)
    out[:, :] = np.nan
    for i in prange(wkx, nx-wkx):
        iimin = max(i - wkx, 0)
        iimax = min(i + wkx + 1, nx)
        for j in prange(wky, ny-wky):
            jjmin = max(j - wky, 0)
            jjmax = min(j + wky + 1, ny)
            num = 0.0
            for ii in range(iimin, iimax, 1):
                iii = wkx + ii - i
                for jj in range(jjmin, jjmax, 1):
                    jjj = wky + jj - j
                    num += kernel[iii, jjj] * data[ii, jj]
            out[i, j] = num

    return out


def _convolve_2d_dask_numpy(data, kernel):
    pad_h = kernel.shape[0] // 2
    pad_w = kernel.shape[1] // 2
    _func = partial(_convolve_2d_numpy, kernel=kernel)
    out = data.map_overlap(_func,
                           depth=(pad_h, pad_w),
                           boundary=np.nan,
                           meta=np.array(()))
    return out


# https://www.vincent-lunot.com/post/an-introduction-to-cuda-in-python-part-3/
@cuda.jit
def _convolve_2d_cuda(data, kernel, out):
    # expect a 2D grid and 2D blocks,
    # a kernel with odd numbers of rows and columns, (-1-)
    # a grayscale image

    # (-2-) 2D coordinates of the current thread:
    i, j = cuda.grid(2)

<<<<<<< HEAD
    # To compute the out at coordinates (i, j), we need to use delta_rows rows of the array
    # before and after the i_th row,
    # as well as delta_cols columns of the array before and after the j_th column:
=======
    # (-3-) if the thread coordinates are outside of the image,
    # we ignore the thread:
    image_rows, image_cols = image.shape
    if (i >= image_rows) or (j >= image_cols):
        return

    # To compute the result at coordinates (i, j), we need to
    # use delta_rows rows of the image before and after the
    # i_th row, as well as delta_cols columns of the image
    # before and after the j_th column:
>>>>>>> a9f4df0d
    delta_rows = kernel.shape[0] // 2
    delta_cols = kernel.shape[1] // 2

    data_rows, data_cols = data.shape
    # (-3-) if the thread coordinates are outside of the data image, we ignore the thread
    # currently, if the thread coordinates are in the edges, we ignore the thread
    if i < delta_rows or i >= data_rows - delta_rows or j < delta_cols or j >= data_cols - delta_cols:
        return

    # The out at coordinates (i, j) is equal to
    # sum_{k, l} kernel[k, l] * data[i - k + delta_rows, j - l + delta_cols]
    # with k and l going through the whole kernel array:
    s = 0
    for k in range(kernel.shape[0]):
        for l in range(kernel.shape[1]):
            i_k = i - k + delta_rows
            j_l = j - l + delta_cols
<<<<<<< HEAD
            # (-4-) Check if (i_k, j_l) coordinates are inside the array:
            if (i_k >= 0) and (i_k < data_rows) and (j_l >= 0) and (j_l < data_cols):
                s += kernel[k, l] * data[i_k, j_l]
    out[i, j] = s


def _convolve_2d_cupy(data, kernel):
    out = cupy.empty(data.shape, dtype='f4')
    out[:, :] = cupy.nan
    griddim, blockdim = cuda_args(data.shape)
    _convolve_2d_cuda[griddim, blockdim](data, kernel, cupy.asarray(out))
    return out


def _convolve_2d_dask_cupy(data, kernel):
    msg = 'Upstream bug in dask prevents cupy backed arrays'
    raise NotImplementedError(msg)


def convolve_2d(data, kernel):
    """Function to call the 2D convolution via Numba.
    The Numba convolution function does not account for an edge so
    if we wish to take this into account, will pad the data array.
    """

    # numpy case
    if isinstance(data, np.ndarray):
        out = _convolve_2d_numpy(data, kernel)

    # cupy case
    elif has_cuda() and isinstance(data, cupy.ndarray):
        out = _convolve_2d_cupy(data, kernel)

    # dask + cupy case
    elif has_cuda() and isinstance(data, da.Array) and \
            type(data._meta).__module__.split('.')[0] == 'cupy':
        out = _convolve_2d_dask_cupy(data, kernel)

    # dask + numpy case
    elif isinstance(data, da.Array):
        out = _convolve_2d_dask_numpy(data, kernel)

    else:
        raise TypeError('Unsupported Array Type: {}'.format(type(data)))

    return out
=======
            # (-4-) Check if (i_k, j_k)
            # coordinates are inside the image:
            if (i_k >= 0) and (i_k < image_rows) and \
                    (j_l >= 0) and (j_l < image_cols):
                s += kernel[k, l] * image[i_k, j_l]
    result[i, j] = s
>>>>>>> a9f4df0d
<|MERGE_RESOLUTION|>--- conflicted
+++ resolved
@@ -1,4 +1,3 @@
-<<<<<<< HEAD
 from functools import partial
 
 import re
@@ -8,15 +7,12 @@
 import warnings
 warnings.simplefilter('default')
 
-=======
->>>>>>> a9f4df0d
 from numba import cuda, float32, prange, jit
 
 from xrspatial.utils import has_cuda
 from xrspatial.utils import cuda_args
 from xrspatial.utils import get_dataarray_resolution
 
-<<<<<<< HEAD
 # 3rd-party
 try:
     import cupy
@@ -89,15 +85,275 @@
 def cellsize(raster):
     if 'unit' in raster.attrs:
         unit = raster.attrs['unit']
-=======
-import numpy as np
-import xarray as xr
-
-
-def convolve_2d(image: xr.DataArray,
-                kernel,
-                pad=True,
-                use_cuda=True) -> xr.DataArray:
+    else:
+        unit = DEFAULT_UNIT
+        warnings.warn('Raster distance unit not provided. '
+                      'Use meter as default.', Warning)
+
+    cellsize_x, cellsize_y = get_dataarray_resolution(raster)
+    cellsize_x = _to_meters(cellsize_x, unit)
+    cellsize_y = _to_meters(cellsize_y, unit)
+
+    # When converting from lnglat_to_meters, could have negative cellsize in y
+    return cellsize_x, np.abs(cellsize_y)
+
+
+def _ellipse_kernel(half_w, half_h):
+    # x values of interest
+    x = np.linspace(-half_w, half_w, 2 * half_w + 1)
+    # y values of interest, as a "column" array
+    y = np.linspace(-half_h, half_h, 2 * half_h + 1)[:, None]
+
+    # True for points inside the ellipse
+    # (x / a)^2 + (y / b)^2 <= 1, avoid division to avoid rounding issue
+    ellipse = (x * half_h) ** 2 + (y * half_w) ** 2 <= (half_w * half_h) ** 2
+    return ellipse.astype(float)
+
+
+def circle_kernel(cellsize_x, cellsize_y, radius):
+    """
+    Generates a circular kernel of a given cellsize and radius.
+
+    Parameters:
+    ----------
+    cellsize_x: int
+        Cell size of output kernel in x direction.
+    cellsize_y: int
+        Cell size of output kernel in y direction.
+    radius: int
+        Radius of output kernel.
+
+    Returns:
+    ----------
+    kernel: NumPy Array
+        2D array where values of 1 indicate the kernel.
+
+    Examples:
+    ----------
+        Imports
+    >>> import numpy as np
+    >>> import xarray as xr
+    >>> from xrspatial import focal
+
+        Create Kernels
+    >>> focal.circle_kernel(1, 1, 3)
+    array([[0., 0., 0., 1., 0., 0., 0.],
+           [0., 1., 1., 1., 1., 1., 0.],
+           [0., 1., 1., 1., 1., 1., 0.],
+           [1., 1., 1., 1., 1., 1., 1.],
+           [0., 1., 1., 1., 1., 1., 0.],
+           [0., 1., 1., 1., 1., 1., 0.],
+           [0., 0., 0., 1., 0., 0., 0.]])
+
+    >>> focal.circle_kernel(1, 2, 3)
+    array([[0., 0., 0., 1., 0., 0., 0.],
+           [1., 1., 1., 1., 1., 1., 1.],
+           [0., 0., 0., 1., 0., 0., 0.]])
+    """
+
+    # validate radius, convert radius to meters
+    r = _get_distance(str(radius))
+
+    kernel_half_w = int(r / cellsize_x)
+    kernel_half_h = int(r / cellsize_y)
+
+    kernel = _ellipse_kernel(kernel_half_w, kernel_half_h)
+    return kernel
+
+
+def annulus_kernel(cellsize_x, cellsize_y, outer_radius, inner_radius):
+    """
+    Generates a annulus (ring-shaped) kernel of a given cellsize and radius.
+
+    Parameters:
+    ----------
+    cellsize_x: int
+        Cell size of output kernel in x direction.
+    cellsize_y: int
+        Cell size of output kernel in y direction.
+    outer_radius: int
+        Outer ring radius of output kernel.
+    inner_radius: int
+        Inner circle radius of output kernel.
+
+    Returns:
+    ----------
+    kernel: NumPy Array
+        2D array of 0s and 1s where values of 1 indicate the kernel.
+
+    Examples:
+    ----------
+    Imports
+    >>> import numpy as np
+    >>> import xarray as xr
+    >>> from xrspatial import focal
+
+    Create Kernels
+    >>> focal.annulus_kernel(1, 1, 3, 1)
+    array([[0., 0., 0., 1., 0., 0., 0.],
+           [0., 1., 1., 1., 1., 1., 0.],
+           [0., 1., 1., 0., 1., 1., 0.],
+           [1., 1., 0., 0., 0., 1., 1.],
+           [0., 1., 1., 0., 1., 1., 0.],
+           [0., 1., 1., 1., 1., 1., 0.],
+           [0., 0., 0., 1., 0., 0., 0.]])
+
+    >>> focal.annulus_kernel(1, 2, 5, 2)
+    array([[0., 0., 0., 0., 0., 1., 0., 0., 0., 0., 0.],
+           [0., 1., 1., 1., 1., 0., 1., 1., 1., 1., 0.],
+           [1., 1., 1., 0., 0., 0., 0., 0., 1., 1., 1.],
+           [0., 1., 1., 1., 1., 0., 1., 1., 1., 1., 0.],
+           [0., 0., 0., 0., 0., 1., 0., 0., 0., 0., 0.]])
+    """
+
+    # validate radii, convert to meters
+    r2 = _get_distance(str(outer_radius))
+    r1 = _get_distance(str(inner_radius))
+
+    # Validate that outer radius is indeed outer radius
+    if r2 > r1:
+        r_outer = r2
+        r_inner = r1
+    else:
+        r_outer = r1
+        r_inner = r2
+
+    if r_outer - r_inner < np.sqrt((cellsize_x / 2)**2 + (cellsize_y / 2)**2):
+        warnings.warn('Annulus radii are closer than cellsize distance.', Warning)
+
+    # Get the two circular kernels for the annulus
+    kernel_outer = circle_kernel(cellsize_x, cellsize_y, outer_radius)
+    kernel_inner = circle_kernel(cellsize_x, cellsize_y, inner_radius)
+
+    # Need to pad kernel_inner to get it the same shape and centered
+    # in kernel_outer
+    pad_vals = np.array(kernel_outer.shape) - np.array(kernel_inner.shape)
+    pad_kernel = np.pad(kernel_inner,
+                        # Pad ((before_rows, after_rows),
+                        #      (before_cols, after_cols))
+                        pad_width=((pad_vals[0] // 2, pad_vals[0] // 2),
+                                   (pad_vals[1] // 2, pad_vals[1] // 2)),
+                        mode='constant',
+                        constant_values=0)
+    # Get annulus by subtracting inner from outer
+    kernel = kernel_outer - pad_kernel
+    return kernel
+
+
+def custom_kernel(kernel):
+    """
+    Validates a custom kernel. If the kernel is valid, returns itself.
+    """
+
+    if not isinstance(kernel, np.ndarray):
+        raise ValueError(
+            "Received a custom kernel that is not a Numpy array.",
+            "The kernel received was of type {} and needs to be of type `ndarray`".format(type(kernel))
+        )
+    else:
+        rows, cols = kernel.shape
+
+    if (rows % 2 == 0 or cols % 2 == 0):
+        raise ValueError(
+            "Received custom kernel with improper dimensions.",
+            "A custom kernel needs to have an odd shape, the supplied kernel has {} rows and {} columns.".format(rows, cols)
+        )
+    return kernel
+
+
+@jit(nopython=True, nogil=True, parallel=True)
+def _convolve_2d_numpy(data, kernel):
+    """Apply kernel to data image."""
+
+    # TODO: handle nan
+
+    nx = data.shape[0]
+    ny = data.shape[1]
+    nkx = kernel.shape[0]
+    nky = kernel.shape[1]
+    wkx = nkx // 2
+    wky = nky // 2
+
+    out = np.zeros(data.shape, dtype=float32)
+    out[:, :] = np.nan
+    for i in prange(wkx, nx-wkx):
+        iimin = max(i - wkx, 0)
+        iimax = min(i + wkx + 1, nx)
+        for j in prange(wky, ny-wky):
+            jjmin = max(j - wky, 0)
+            jjmax = min(j + wky + 1, ny)
+            num = 0.0
+            for ii in range(iimin, iimax, 1):
+                iii = wkx + ii - i
+                for jj in range(jjmin, jjmax, 1):
+                    jjj = wky + jj - j
+                    num += kernel[iii, jjj] * data[ii, jj]
+            out[i, j] = num
+
+    return out
+
+
+def _convolve_2d_dask_numpy(data, kernel):
+    pad_h = kernel.shape[0] // 2
+    pad_w = kernel.shape[1] // 2
+    _func = partial(_convolve_2d_numpy, kernel=kernel)
+    out = data.map_overlap(_func,
+                           depth=(pad_h, pad_w),
+                           boundary=np.nan,
+                           meta=np.array(()))
+    return out
+
+
+# https://www.vincent-lunot.com/post/an-introduction-to-cuda-in-python-part-3/
+@cuda.jit
+def _convolve_2d_cuda(data, kernel, out):
+    # expect a 2D grid and 2D blocks,
+    # a kernel with odd numbers of rows and columns, (-1-)
+    # a grayscale image
+
+    # (-2-) 2D coordinates of the current thread:
+    i, j = cuda.grid(2)
+
+    # To compute the out at coordinates (i, j), we need to use delta_rows rows of the array
+    # before and after the i_th row,
+    # as well as delta_cols columns of the array before and after the j_th column:
+    delta_rows = kernel.shape[0] // 2
+    delta_cols = kernel.shape[1] // 2
+
+    data_rows, data_cols = data.shape
+    # (-3-) if the thread coordinates are outside of the data image, we ignore the thread
+    # currently, if the thread coordinates are in the edges, we ignore the thread
+    if i < delta_rows or i >= data_rows - delta_rows or j < delta_cols or j >= data_cols - delta_cols:
+        return
+
+    # The out at coordinates (i, j) is equal to
+    # sum_{k, l} kernel[k, l] * data[i - k + delta_rows, j - l + delta_cols]
+    # with k and l going through the whole kernel array:
+    s = 0
+    for k in range(kernel.shape[0]):
+        for l in range(kernel.shape[1]):
+            i_k = i - k + delta_rows
+            j_l = j - l + delta_cols
+            # (-4-) Check if (i_k, j_l) coordinates are inside the array:
+            if (i_k >= 0) and (i_k < data_rows) and (j_l >= 0) and (j_l < data_cols):
+                s += kernel[k, l] * data[i_k, j_l]
+    out[i, j] = s
+
+
+def _convolve_2d_cupy(data, kernel):
+    out = cupy.empty(data.shape, dtype='f4')
+    out[:, :] = cupy.nan
+    griddim, blockdim = cuda_args(data.shape)
+    _convolve_2d_cuda[griddim, blockdim](data, kernel, cupy.asarray(out))
+    return out
+
+
+def _convolve_2d_dask_cupy(data, kernel):
+    msg = 'Upstream bug in dask prevents cupy backed arrays'
+    raise NotImplementedError(msg)
+
+
+def convolve_2d(data, kernel):
     """
     Calculates, for all inner cells of an array, the 2D convolution of
     each cell via Numba. To account for edge cells, a pad can be added
@@ -122,7 +378,7 @@
     convolve_agg: xarray.DataArray
         2D array representation of the impulse function.
         All other input attributes are preserverd.
-    
+
     Examples:
     ----------
     Imports
@@ -159,218 +415,6 @@
      [16. 22. 30. 30. 30. 24. 16.]
      [ 0. 16. 16. 16. 16. 16.  0.]]
     """
-    # Don't allow padding on (1, 1) kernel
-    if (kernel.shape[0] == 1 and kernel.shape[1] == 1):
-        pad = False
-
-    if pad:
-        pad_rows = kernel.shape[0] // 2
-        pad_cols = kernel.shape[1] // 2
-        pad_width = ((pad_rows, pad_rows),
-                     (pad_cols, pad_cols))
->>>>>>> a9f4df0d
-    else:
-        unit = DEFAULT_UNIT
-        warnings.warn('Raster distance unit not provided. '
-                      'Use meter as default.', Warning)
-
-    cellsize_x, cellsize_y = get_dataarray_resolution(raster)
-    cellsize_x = _to_meters(cellsize_x, unit)
-    cellsize_y = _to_meters(cellsize_y, unit)
-
-    # When converting from lnglat_to_meters, could have negative cellsize in y
-    return cellsize_x, np.abs(cellsize_y)
-
-
-def _ellipse_kernel(half_w, half_h):
-    # x values of interest
-    x = np.linspace(-half_w, half_w, 2 * half_w + 1)
-    # y values of interest, as a "column" array
-    y = np.linspace(-half_h, half_h, 2 * half_h + 1)[:, None]
-
-    # True for points inside the ellipse
-    # (x / a)^2 + (y / b)^2 <= 1, avoid division to avoid rounding issue
-    ellipse = (x * half_h) ** 2 + (y * half_w) ** 2 <= (half_w * half_h) ** 2
-    return ellipse.astype(float)
-
-
-def circle_kernel(cellsize_x, cellsize_y, radius):
-    # validate radius, convert radius to meters
-    r = _get_distance(str(radius))
-
-    kernel_half_w = int(r / cellsize_x)
-    kernel_half_h = int(r / cellsize_y)
-
-    kernel = _ellipse_kernel(kernel_half_w, kernel_half_h)
-    return kernel
-
-
-def annulus_kernel(cellsize_x, cellsize_y, outer_radius, inner_radius):
-
-    # validate radii, convert to meters
-    r2 = _get_distance(str(outer_radius))
-    r1 = _get_distance(str(inner_radius))
-
-    # Validate that outer radius is indeed outer radius
-    if r2 > r1:
-        r_outer = r2
-        r_inner = r1
-    else:
-        r_outer = r1
-        r_inner = r2
-
-    if r_outer - r_inner < np.sqrt((cellsize_x / 2)**2 + (cellsize_y / 2)**2):
-        warnings.warn('Annulus radii are closer than cellsize distance.', Warning)
-
-    # Get the two circular kernels for the annulus
-    kernel_outer = circle_kernel(cellsize_x, cellsize_y, outer_radius)
-    kernel_inner = circle_kernel(cellsize_x, cellsize_y, inner_radius)
-
-    # Need to pad kernel_inner to get it the same shape and centered
-    # in kernel_outer
-    pad_vals = np.array(kernel_outer.shape) - np.array(kernel_inner.shape)
-    pad_kernel = np.pad(kernel_inner,
-                        # Pad ((before_rows, after_rows),
-                        #      (before_cols, after_cols))
-                        pad_width=((pad_vals[0] // 2, pad_vals[0] // 2),
-                                   (pad_vals[1] // 2, pad_vals[1] // 2)),
-                        mode='constant',
-                        constant_values=0)
-    # Get annulus by subtracting inner from outer
-    kernel = kernel_outer - pad_kernel
-    return kernel
-
-
-def custom_kernel(kernel):
-    """Validates a custom kernel. If the kernel is valid, returns itself."""
-
-    if not isinstance(kernel, np.ndarray):
-        raise ValueError(
-            "Received a custom kernel that is not a Numpy array.",
-            "The kernel received was of type {} and needs to be of type `ndarray`".format(type(kernel))
-        )
-    else:
-        rows, cols = kernel.shape
-
-    if (rows % 2 == 0 or cols % 2 == 0):
-        raise ValueError(
-            "Received custom kernel with improper dimensions.",
-            "A custom kernel needs to have an odd shape, the supplied kernel has {} rows and {} columns.".format(rows, cols)
-        )
-    return kernel
-
-
-@jit(nopython=True, nogil=True, parallel=True)
-def _convolve_2d_numpy(data, kernel):
-    """Apply kernel to data image."""
-
-    # TODO: handle nan
-
-    nx = data.shape[0]
-    ny = data.shape[1]
-    nkx = kernel.shape[0]
-    nky = kernel.shape[1]
-    wkx = nkx // 2
-    wky = nky // 2
-
-    out = np.zeros(data.shape, dtype=float32)
-    out[:, :] = np.nan
-    for i in prange(wkx, nx-wkx):
-        iimin = max(i - wkx, 0)
-        iimax = min(i + wkx + 1, nx)
-        for j in prange(wky, ny-wky):
-            jjmin = max(j - wky, 0)
-            jjmax = min(j + wky + 1, ny)
-            num = 0.0
-            for ii in range(iimin, iimax, 1):
-                iii = wkx + ii - i
-                for jj in range(jjmin, jjmax, 1):
-                    jjj = wky + jj - j
-                    num += kernel[iii, jjj] * data[ii, jj]
-            out[i, j] = num
-
-    return out
-
-
-def _convolve_2d_dask_numpy(data, kernel):
-    pad_h = kernel.shape[0] // 2
-    pad_w = kernel.shape[1] // 2
-    _func = partial(_convolve_2d_numpy, kernel=kernel)
-    out = data.map_overlap(_func,
-                           depth=(pad_h, pad_w),
-                           boundary=np.nan,
-                           meta=np.array(()))
-    return out
-
-
-# https://www.vincent-lunot.com/post/an-introduction-to-cuda-in-python-part-3/
-@cuda.jit
-def _convolve_2d_cuda(data, kernel, out):
-    # expect a 2D grid and 2D blocks,
-    # a kernel with odd numbers of rows and columns, (-1-)
-    # a grayscale image
-
-    # (-2-) 2D coordinates of the current thread:
-    i, j = cuda.grid(2)
-
-<<<<<<< HEAD
-    # To compute the out at coordinates (i, j), we need to use delta_rows rows of the array
-    # before and after the i_th row,
-    # as well as delta_cols columns of the array before and after the j_th column:
-=======
-    # (-3-) if the thread coordinates are outside of the image,
-    # we ignore the thread:
-    image_rows, image_cols = image.shape
-    if (i >= image_rows) or (j >= image_cols):
-        return
-
-    # To compute the result at coordinates (i, j), we need to
-    # use delta_rows rows of the image before and after the
-    # i_th row, as well as delta_cols columns of the image
-    # before and after the j_th column:
->>>>>>> a9f4df0d
-    delta_rows = kernel.shape[0] // 2
-    delta_cols = kernel.shape[1] // 2
-
-    data_rows, data_cols = data.shape
-    # (-3-) if the thread coordinates are outside of the data image, we ignore the thread
-    # currently, if the thread coordinates are in the edges, we ignore the thread
-    if i < delta_rows or i >= data_rows - delta_rows or j < delta_cols or j >= data_cols - delta_cols:
-        return
-
-    # The out at coordinates (i, j) is equal to
-    # sum_{k, l} kernel[k, l] * data[i - k + delta_rows, j - l + delta_cols]
-    # with k and l going through the whole kernel array:
-    s = 0
-    for k in range(kernel.shape[0]):
-        for l in range(kernel.shape[1]):
-            i_k = i - k + delta_rows
-            j_l = j - l + delta_cols
-<<<<<<< HEAD
-            # (-4-) Check if (i_k, j_l) coordinates are inside the array:
-            if (i_k >= 0) and (i_k < data_rows) and (j_l >= 0) and (j_l < data_cols):
-                s += kernel[k, l] * data[i_k, j_l]
-    out[i, j] = s
-
-
-def _convolve_2d_cupy(data, kernel):
-    out = cupy.empty(data.shape, dtype='f4')
-    out[:, :] = cupy.nan
-    griddim, blockdim = cuda_args(data.shape)
-    _convolve_2d_cuda[griddim, blockdim](data, kernel, cupy.asarray(out))
-    return out
-
-
-def _convolve_2d_dask_cupy(data, kernel):
-    msg = 'Upstream bug in dask prevents cupy backed arrays'
-    raise NotImplementedError(msg)
-
-
-def convolve_2d(data, kernel):
-    """Function to call the 2D convolution via Numba.
-    The Numba convolution function does not account for an edge so
-    if we wish to take this into account, will pad the data array.
-    """
 
     # numpy case
     if isinstance(data, np.ndarray):
@@ -392,12 +436,4 @@
     else:
         raise TypeError('Unsupported Array Type: {}'.format(type(data)))
 
-    return out
-=======
-            # (-4-) Check if (i_k, j_k)
-            # coordinates are inside the image:
-            if (i_k >= 0) and (i_k < image_rows) and \
-                    (j_l >= 0) and (j_l < image_cols):
-                s += kernel[k, l] * image[i_k, j_l]
-    result[i, j] = s
->>>>>>> a9f4df0d
+    return out