# std lib
from functools import partial
from math import atan
from typing import Union

# 3rd-party
try:
    import cupy
except ImportError:
    class cupy(object):
        ndarray = False

import dask.array as da

import numba as nb
from numba import cuda

import numpy as np
import xarray as xr

# local modules
from xrspatial.utils import cuda_args
from xrspatial.utils import get_dataarray_resolution
from xrspatial.utils import has_cuda
from xrspatial.utils import ngjit
from xrspatial.utils import is_cupy_backed

@ngjit
def _cpu(data, cellsize_x, cellsize_y):
    out = np.zeros_like(data)
    out[:] = np.nan
    rows, cols = data.shape
    for y in range(1, rows-1):
        for x in range(1, cols-1):
            a = data[y+1, x-1]
            b = data[y+1, x]
            c = data[y+1, x+1]
            d = data[y, x-1]
            f = data[y, x+1]
            g = data[y-1, x-1]
            h = data[y-1, x]
            i = data[y-1, x+1]
            dz_dx = ((c + 2 * f + i) - (a + 2 * d + g)) / (8 * cellsize_x)
            dz_dy = ((g + 2 * h + i) - (a + 2 * b + c)) / (8 * cellsize_y)
            p = (dz_dx * dz_dx + dz_dy * dz_dy) ** .5
            out[y, x] = np.arctan(p) * 57.29578
    return out


def _run_numpy(data:np.ndarray,
               cellsize_x:Union[int, float],
               cellsize_y:Union[int, float]) -> np.ndarray:
    out = _cpu(data, cellsize_x, cellsize_y)
    return out


def _run_dask_numpy(data:da.Array,
                   cellsize_x:Union[int, float],
                   cellsize_y:Union[int, float]) -> da.Array:
    _func = partial(_cpu,
                    cellsize_x=cellsize_x,
                    cellsize_y=cellsize_y)

    out = data.map_overlap(_func,
                           depth=(1, 1),
                           boundary=np.nan,
                           meta=np.array(()))
    return out


@cuda.jit(device=True)
def _gpu(arr, cellsize_x, cellsize_y):
    a = arr[2, 0]
    b = arr[2, 1]
    c = arr[2, 2]
    d = arr[1, 0]
    f = arr[1, 2]
    g = arr[0, 0]
    h = arr[0, 1]
    i = arr[0, 2]

    two = nb.int32(2.)  # reducing size to int8 causes wrong results

    dz_dx = ((c + two * f + i) - (a + two * d + g)) / (nb.float32(8.) * cellsize_x[0])
    dz_dy = ((g + two * h + i) - (a + two * b + c)) / (nb.float32(8.) * cellsize_y[0])
    p = (dz_dx * dz_dx + dz_dy * dz_dy) ** nb.float32(.5)
    return atan(p) * nb.float32(57.29578)


@cuda.jit
def _run_gpu(arr, cellsize_x_arr, cellsize_y_arr, out):
    i, j = cuda.grid(2)
    di = 1
    dj = 1
    if (i-di >= 1 and i+di < out.shape[0] - 1 and 
        j-dj >= 1 and j+dj < out.shape[1] - 1):
        out[i, j] = _gpu(arr[i-di:i+di+1, j-dj:j+dj+1],
                         cellsize_x_arr,
                         cellsize_y_arr)


def _run_cupy(data: cupy.ndarray,
              cellsize_x: Union[int, float],
              cellsize_y: Union[int, float]) -> cupy.ndarray:

    cellsize_x_arr = cupy.array([float(cellsize_x)], dtype='f4')
    cellsize_y_arr = cupy.array([float(cellsize_y)], dtype='f4')

    pad_rows = 3 // 2
    pad_cols = 3 // 2
    pad_width = ((pad_rows, pad_rows),
                (pad_cols, pad_cols))

    slope_data = np.pad(data, pad_width=pad_width, mode="reflect")

    griddim, blockdim = cuda_args(slope_data.shape)
    slope_agg = cupy.empty(slope_data.shape, dtype='f4')
    slope_agg[:] = cupy.nan

    _run_gpu[griddim, blockdim](slope_data,
                                cellsize_x_arr,
                                cellsize_y_arr,
                                slope_agg)
    out = slope_agg[pad_rows:-pad_rows, pad_cols:-pad_cols]
    return out


def _run_dask_cupy(data:da.Array,
                   cellsize_x:Union[int, float],
                   cellsize_y:Union[int, float]) -> da.Array:

    msg = 'Upstream bug in dask prevents cupy backed arrays'
    raise NotImplementedError(msg)

    _func = partial(_run_cupy,
                    cellsize_x=cellsize_x,
                    cellsize_y=cellsize_y)

    out = data.map_overlap(_func,
                           depth=(1, 1),
                           boundary=cupy.nan,
                           dtype=cupy.float32,
                           meta=cupy.array(()))
    return out


def slope(agg:xr.DataArray, name: str='slope') -> xr.DataArray:
    """Returns slope of input aggregate in degrees.

    Parameters
    ----------
    agg : xr.DataArray
    name : str - name property of output xr.DataArray

    Returns
    -------
    data: xr.DataArray

    Notes:
    ------
    Algorithm References:
     - http://desktop.arcgis.com/en/arcmap/10.3/tools/spatial-analyst-toolbox/how-slope-works.htm
     - Burrough, P. A., and McDonell, R. A., 1998.
      Principles of Geographical Information Systems
      (Oxford University Press, New York), pp 406
    """

    cellsize_x, cellsize_y = get_dataarray_resolution(agg)

    # numpy case
    if isinstance(agg.data, np.ndarray):
        out = _run_numpy(agg.data, cellsize_x, cellsize_y)

    # cupy case
    elif has_cuda() and isinstance(agg.data, cupy.ndarray):
        out = _run_cupy(agg.data, cellsize_x, cellsize_y)

    # dask + cupy case
    elif has_cuda() and isinstance(agg.data, da.Array) and is_cupy_backed(agg):
        out = _run_dask_cupy(agg.data, cellsize_x, cellsize_y)
    
<<<<<<< HEAD
    if has_cuda() and use_cuda:
        cellsize_x_arr = np.array([float(cellsize_x)], dtype='f4')
        cellsize_y_arr = np.array([float(cellsize_y)], dtype='f4')

        if pad:
            pad_rows = 3 // 2
            pad_cols = 3 // 2
            pad_width = ((pad_rows, pad_rows),
                         (pad_cols, pad_cols))
        else:
            # If padding is not desired, set pads to 0
            pad_rows = 0
            pad_cols = 0
            pad_width = 0

        slope_data = np.pad(agg.data, pad_width=pad_width, mode="reflect")

        griddim, blockdim = cuda_args(slope_data.shape)
        slope_agg = np.empty(slope_data.shape, dtype='f4')
        slope_agg[:] = np.nan

        if use_cupy:
            import cupy
            slope_agg = cupy.asarray(slope_agg)

        _horn_slope_cuda[griddim, blockdim](slope_data,
                                            cellsize_x_arr,
                                            cellsize_y_arr,
                                            slope_agg)
        if pad:
            slope_agg = slope_agg[pad_rows:-pad_rows, pad_cols:-pad_cols]
=======
    # dask + numpy case
    elif isinstance(agg.data, da.Array):
        out = _run_dask_numpy(agg.data, cellsize_x, cellsize_y)

>>>>>>> 0bf99130
    else:
        raise TypeError('Unsupported Array Type: {}'.format(type(agg.data)))

    return xr.DataArray(out,
                        name=name,
                        coords=agg.coords,
                        dims=agg.dims,
                        attrs=agg.attrs)<|MERGE_RESOLUTION|>--- conflicted
+++ resolved
@@ -25,21 +25,22 @@
 from xrspatial.utils import ngjit
 from xrspatial.utils import is_cupy_backed
 
+
 @ngjit
 def _cpu(data, cellsize_x, cellsize_y):
     out = np.zeros_like(data)
     out[:] = np.nan
     rows, cols = data.shape
-    for y in range(1, rows-1):
-        for x in range(1, cols-1):
-            a = data[y+1, x-1]
-            b = data[y+1, x]
-            c = data[y+1, x+1]
-            d = data[y, x-1]
-            f = data[y, x+1]
-            g = data[y-1, x-1]
-            h = data[y-1, x]
-            i = data[y-1, x+1]
+    for y in range(1, rows - 1):
+        for x in range(1, cols - 1):
+            a = data[y + 1, x - 1]
+            b = data[y + 1, x]
+            c = data[y + 1, x + 1]
+            d = data[y, x - 1]
+            f = data[y, x + 1]
+            g = data[y - 1, x - 1]
+            h = data[y - 1, x]
+            i = data[y - 1, x + 1]
             dz_dx = ((c + 2 * f + i) - (a + 2 * d + g)) / (8 * cellsize_x)
             dz_dy = ((g + 2 * h + i) - (a + 2 * b + c)) / (8 * cellsize_y)
             p = (dz_dx * dz_dx + dz_dy * dz_dy) ** .5
@@ -47,16 +48,16 @@
     return out
 
 
-def _run_numpy(data:np.ndarray,
-               cellsize_x:Union[int, float],
-               cellsize_y:Union[int, float]) -> np.ndarray:
+def _run_numpy(data: np.ndarray,
+               cellsize_x: Union[int, float],
+               cellsize_y: Union[int, float]) -> np.ndarray:
     out = _cpu(data, cellsize_x, cellsize_y)
     return out
 
 
-def _run_dask_numpy(data:da.Array,
-                   cellsize_x:Union[int, float],
-                   cellsize_y:Union[int, float]) -> da.Array:
+def _run_dask_numpy(data: da.Array,
+                    cellsize_x: Union[int, float],
+                    cellsize_y: Union[int, float]) -> da.Array:
     _func = partial(_cpu,
                     cellsize_x=cellsize_x,
                     cellsize_y=cellsize_y)
@@ -81,8 +82,10 @@
 
     two = nb.int32(2.)  # reducing size to int8 causes wrong results
 
-    dz_dx = ((c + two * f + i) - (a + two * d + g)) / (nb.float32(8.) * cellsize_x[0])
-    dz_dy = ((g + two * h + i) - (a + two * b + c)) / (nb.float32(8.) * cellsize_y[0])
+    dz_dx = ((c + two * f + i) - (a + two * d + g)) / (
+                nb.float32(8.) * cellsize_x[0])
+    dz_dy = ((g + two * h + i) - (a + two * b + c)) / (
+                nb.float32(8.) * cellsize_y[0])
     p = (dz_dx * dz_dx + dz_dy * dz_dy) ** nb.float32(.5)
     return atan(p) * nb.float32(57.29578)
 
@@ -92,9 +95,9 @@
     i, j = cuda.grid(2)
     di = 1
     dj = 1
-    if (i-di >= 1 and i+di < out.shape[0] - 1 and 
-        j-dj >= 1 and j+dj < out.shape[1] - 1):
-        out[i, j] = _gpu(arr[i-di:i+di+1, j-dj:j+dj+1],
+    if (i - di >= 1 and i + di < out.shape[0] - 1 and
+            j - dj >= 1 and j + dj < out.shape[1] - 1):
+        out[i, j] = _gpu(arr[i - di:i + di + 1, j - dj:j + dj + 1],
                          cellsize_x_arr,
                          cellsize_y_arr)
 
@@ -102,14 +105,13 @@
 def _run_cupy(data: cupy.ndarray,
               cellsize_x: Union[int, float],
               cellsize_y: Union[int, float]) -> cupy.ndarray:
-
     cellsize_x_arr = cupy.array([float(cellsize_x)], dtype='f4')
     cellsize_y_arr = cupy.array([float(cellsize_y)], dtype='f4')
 
     pad_rows = 3 // 2
     pad_cols = 3 // 2
     pad_width = ((pad_rows, pad_rows),
-                (pad_cols, pad_cols))
+                 (pad_cols, pad_cols))
 
     slope_data = np.pad(data, pad_width=pad_width, mode="reflect")
 
@@ -125,10 +127,9 @@
     return out
 
 
-def _run_dask_cupy(data:da.Array,
-                   cellsize_x:Union[int, float],
-                   cellsize_y:Union[int, float]) -> da.Array:
-
+def _run_dask_cupy(data: da.Array,
+                   cellsize_x: Union[int, float],
+                   cellsize_y: Union[int, float]) -> da.Array:
     msg = 'Upstream bug in dask prevents cupy backed arrays'
     raise NotImplementedError(msg)
 
@@ -144,7 +145,7 @@
     return out
 
 
-def slope(agg:xr.DataArray, name: str='slope') -> xr.DataArray:
+def slope(agg: xr.DataArray, name: str = 'slope') -> xr.DataArray:
     """Returns slope of input aggregate in degrees.
 
     Parameters
@@ -178,45 +179,11 @@
     # dask + cupy case
     elif has_cuda() and isinstance(agg.data, da.Array) and is_cupy_backed(agg):
         out = _run_dask_cupy(agg.data, cellsize_x, cellsize_y)
-    
-<<<<<<< HEAD
-    if has_cuda() and use_cuda:
-        cellsize_x_arr = np.array([float(cellsize_x)], dtype='f4')
-        cellsize_y_arr = np.array([float(cellsize_y)], dtype='f4')
 
-        if pad:
-            pad_rows = 3 // 2
-            pad_cols = 3 // 2
-            pad_width = ((pad_rows, pad_rows),
-                         (pad_cols, pad_cols))
-        else:
-            # If padding is not desired, set pads to 0
-            pad_rows = 0
-            pad_cols = 0
-            pad_width = 0
-
-        slope_data = np.pad(agg.data, pad_width=pad_width, mode="reflect")
-
-        griddim, blockdim = cuda_args(slope_data.shape)
-        slope_agg = np.empty(slope_data.shape, dtype='f4')
-        slope_agg[:] = np.nan
-
-        if use_cupy:
-            import cupy
-            slope_agg = cupy.asarray(slope_agg)
-
-        _horn_slope_cuda[griddim, blockdim](slope_data,
-                                            cellsize_x_arr,
-                                            cellsize_y_arr,
-                                            slope_agg)
-        if pad:
-            slope_agg = slope_agg[pad_rows:-pad_rows, pad_cols:-pad_cols]
-=======
     # dask + numpy case
     elif isinstance(agg.data, da.Array):
         out = _run_dask_numpy(agg.data, cellsize_x, cellsize_y)
 
->>>>>>> 0bf99130
     else:
         raise TypeError('Unsupported Array Type: {}'.format(type(agg.data)))
 
