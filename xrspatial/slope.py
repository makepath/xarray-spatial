--- conflicted
+++ resolved
@@ -80,21 +80,10 @@
     h = arr[0, 1]
     i = arr[0, 2]
 
-<<<<<<< HEAD
-    two = nb.int32(2.)  # reducing size to int8 causes wrong results
-
-    dz_dx = ((c + two * f + i) - (a + two * d + g)) / (
-                nb.float32(8.) * cellsize_x[0])
-    dz_dy = ((g + two * h + i) - (a + two * b + c)) / (
-                nb.float32(8.) * cellsize_y[0])
-    p = (dz_dx * dz_dx + dz_dy * dz_dy) ** nb.float32(.5)
-    return atan(p) * nb.float32(57.29578)
-=======
     dz_dx = ((c + 2 * f + i) - (a + 2 * d + g)) / (8 * cellsize_x[0])
     dz_dy = ((g + 2 * h + i) - (a + 2 * b + c)) / (8 * cellsize_y[0])
     p = (dz_dx * dz_dx + dz_dy * dz_dy) ** 0.5
     return atan(p) * 57.29578
->>>>>>> d26cbda3
 
 
 @cuda.jit
@@ -102,15 +91,9 @@
     i, j = cuda.grid(2)
     di = 1
     dj = 1
-<<<<<<< HEAD
-    if (i - di >= 1 and i + di < out.shape[0] - 1 and
-            j - dj >= 1 and j + dj < out.shape[1] - 1):
+    if (i - di >= 0 and i + di < out.shape[0] and
+            j - dj >= 0 and j + dj < out.shape[1]):
         out[i, j] = _gpu(arr[i - di:i + di + 1, j - dj:j + dj + 1],
-=======
-    if (i-di >= 0 and i+di < out.shape[0] and
-        j-dj >= 0 and j+dj < out.shape[1]):
-        out[i, j] = _gpu(arr[i-di:i+di+1, j-dj:j+dj+1],
->>>>>>> d26cbda3
                          cellsize_x_arr,
                          cellsize_y_arr)
 
@@ -121,22 +104,9 @@
     cellsize_x_arr = cupy.array([float(cellsize_x)], dtype='f4')
     cellsize_y_arr = cupy.array([float(cellsize_y)], dtype='f4')
 
-<<<<<<< HEAD
-    pad_rows = 3 // 2
-    pad_cols = 3 // 2
-    pad_width = ((pad_rows, pad_rows),
-                 (pad_cols, pad_cols))
-
-    slope_data = np.pad(data, pad_width=pad_width, mode="reflect")
-
-    griddim, blockdim = cuda_args(slope_data.shape)
-    slope_agg = cupy.empty(slope_data.shape, dtype='f4')
-    slope_agg[:] = cupy.nan
-=======
     griddim, blockdim = cuda_args(data.shape)
     out = cupy.empty(data.shape, dtype='f4')
     out[:] = cupy.nan
->>>>>>> d26cbda3
 
     _run_gpu[griddim, blockdim](data,
                                 cellsize_x_arr,
