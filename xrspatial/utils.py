from math import ceil

import dask.array as da
import datashader as ds
import datashader.transfer_functions as tf
from numba import cuda, jit
import numpy as np
import xarray as xr


try:
    import cupy

    if cupy.result_type is np.result_type:
        # hack until cupy release of https://github.com/cupy/cupy/pull/2249
        # Without this, cupy.histogram raises an error that cupy.result_type
        # is not defined.
        cupy.result_type = lambda *args: np.result_type(
            *[
                arg.dtype if isinstance(arg, cupy.ndarray)
                else arg for arg in args
            ]
        )
except ImportError:
    cupy = None

ngjit = jit(nopython=True, nogil=True)


def has_cuda():
    """Check for supported CUDA device. If none found, return False"""
    local_cuda = False
    try:
        cuda.cudadrv.devices.gpus.current
        local_cuda = True
    except cuda.cudadrv.error.CudaSupportError:
        local_cuda = False

    return local_cuda


def doesnt_have_cuda():
    return not has_cuda()


def cuda_args(shape):
    """
    Compute the blocks-per-grid and threads-per-block parameters for
    use when invoking cuda kernels

    Parameters
    ----------
    shape: int or tuple of ints
        The shape of the input array that the kernel will parallelize
        over.

    Returns
    -------
    bpg, tpb : tuple
        Tuple of (blocks_per_grid, threads_per_block).
    """
    if isinstance(shape, int):
        shape = (shape,)

    max_threads = cuda.get_current_device().MAX_THREADS_PER_BLOCK
    # Note: We divide max_threads by 2.0 to leave room for the registers
    threads_per_block = int(ceil(max_threads / 2.0) ** (1.0 / len(shape)))
    tpb = (threads_per_block,) * len(shape)
    bpg = tuple(int(ceil(d / threads_per_block)) for d in shape)
    return bpg, tpb


def is_cupy_backed(agg: xr.DataArray):
    try:
        return type(agg.data._meta).__module__.split(".")[0] == "cupy"
    except AttributeError:
        return False


def is_dask_cupy(agg: xr.DataArray):
    return isinstance(agg.data, da.Array) and is_cupy_backed(agg)


class ArrayTypeFunctionMapping(object):
    def __init__(self, numpy_func, cupy_func, dask_func, dask_cupy_func):
        self.numpy_func = numpy_func
        self.cupy_func = cupy_func
        self.dask_func = dask_func
        self.dask_cupy_func = dask_cupy_func

    def __call__(self, arr):

        # numpy case
        if isinstance(arr.data, np.ndarray):
            return self.numpy_func

        # cupy case
        elif has_cuda() and isinstance(arr.data, cupy.ndarray):
            return self.cupy_func

        # dask + cupy case
        elif has_cuda() and is_dask_cupy(arr):
            return self.dask_cupy_func

        # dask + numpy case
        elif isinstance(arr.data, da.Array):
            return self.dask_func

        else:
            raise TypeError("Unsupported Array Type: {}".format(type(arr)))


def validate_arrays(*arrays):
    if len(arrays) < 2:
        raise ValueError(
            "validate_arrays() input must contain 2 or more arrays"
        )

    first_array = arrays[0]
    for i in range(1, len(arrays)):

        if not first_array.data.shape == arrays[i].data.shape:
            raise ValueError("input arrays must have equal shapes")

        if not isinstance(first_array.data, type(arrays[i].data)):
            raise ValueError("input arrays must have same type")


def calc_res(raster):
    """
    Calculate the resolution of xarray.DataArray raster and return it
    as thetwo-tuple (xres, yres).

    Parameters
    ----------
    raster: xr.DataArray
        Input raster.

    Returns
    -------
    xres, yres: tuple
        Tuple of (x-resolution, y-resolution).

    Notes
    -----
        - Sourced from datashader.utils.
    """
    h, w = raster.shape[-2:]
    ydim, xdim = raster.dims[-2:]
    xcoords = raster[xdim].values
    ycoords = raster[ydim].values
    xres = (xcoords[-1] - xcoords[0]) / (w - 1)
    yres = (ycoords[0] - ycoords[-1]) / (h - 1)
    return xres, yres


def get_dataarray_resolution(agg: xr.DataArray):
    """
    Calculate resolution of xarray.DataArray.

    Parameters
    ----------
    agg: xarray.DataArray
        Input raster.

    Returns
    -------
    cellsize_x, cellsize_y: tuple
        Tuple of (x cell size, y cell size).
    """
    # get cellsize out from 'res' attribute
<<<<<<< HEAD
    try:
        cellsize = agg.attrs.get('res')
        if (isinstance(cellsize, (tuple, np.ndarray, list)) and
                len(cellsize) == 2 and
                isinstance(cellsize[0], (int, float)) and
                isinstance(cellsize[1], (int, float))):
            cellsize_x, cellsize_y = cellsize
        elif isinstance(cellsize, (int, float)):
            cellsize_x = cellsize
            cellsize_y = cellsize
        else:
            cellsize_x, cellsize_y = calc_res(agg)

    except Exception:
=======
    cellsize = agg.attrs.get("res")
    if (
        isinstance(cellsize, (tuple, np.ndarray, list))
        and len(cellsize) == 2
        and isinstance(cellsize[0], (int, float))
        and isinstance(cellsize[1], (int, float))
    ):
        cellsize_x, cellsize_y = cellsize
    elif isinstance(cellsize, (int, float)):
        cellsize_x = cellsize
        cellsize_y = cellsize
    else:
>>>>>>> 5926791f
        cellsize_x, cellsize_y = calc_res(agg)

    return cellsize_x, cellsize_y


def lnglat_to_meters(longitude, latitude):
    """
    Projects the given (longitude, latitude) values into Web Mercator
    coordinates (meters East of Greenwich and meters North of the
    Equator).

    Longitude and latitude can be provided as scalars, Pandas columns,
    or Numpy arrays, and will be returned in the same form.  Lists
    or tuples will be converted to Numpy arrays.

    Parameters
    ----------
    latitude: float
        Input latitude.
    longitude: float
        Input longitude.

    Returns
    -------
    easting, northing : tuple
        Tuple of (easting, northing).

    Examples
    --------
    .. sourcecode:: python

        >>> easting, northing = lnglat_to_meters(-40.71,74)
        >>> easting, northing = lnglat_to_meters(np.array([-74]),
        >>>                                      np.array([40.71]))
        >>> df = pandas.DataFrame(dict(longitude=np.array([-74]),
        >>>                            latitude=np.array([40.71])))
        >>> df.loc[:, 'longitude'], df.loc[:, 'latitude'] = lnglat_to_meters(
        >>>     df.longitude, df.latitude)
    """
    if isinstance(longitude, (list, tuple)):
        longitude = np.array(longitude)
    if isinstance(latitude, (list, tuple)):
        latitude = np.array(latitude)

    origin_shift = np.pi * 6378137
    easting = longitude * origin_shift / 180.0
    northing = np.log(
        np.tan((90 + latitude) * np.pi / 360.0)
        ) * origin_shift / np.pi
    return (easting, northing)


def height_implied_by_aspect_ratio(W, X, Y):
    """
    Utility function for calculating height (in pixels) which is implied
    by a width, x-range, and y-range. Simple ratios are used to maintain
    aspect ratio.

    Parameters
    ----------
    W: int
        Width in pixel.
    X: tuple
        X-range in data units.
    Y: tuple
        X-range in data units.

    Returns
    -------
    height : int
        height in pixels

    Examples
    --------
    .. sourcecode:: python

        >>> plot_width = 1000
        >>> x_range = (0,35
        >>> y_range = (0, 70)
        >>> plot_height = height_implied_by_aspect_ratio(
                plot_width,
                x_range,
                y_range,
            )
    """
    return int((W * (Y[1] - Y[0])) / (X[1] - X[0]))


def bands_to_img(r, g, b, nodata=1):
    h, w = r.shape
    data = np.zeros((h, w, 4), dtype=np.uint8)
    data[:, :, 0] = (r).astype(np.uint8)
    data[:, :, 1] = (g).astype(np.uint8)
    data[:, :, 2] = (b).astype(np.uint8)
    a = np.where(np.logical_or(np.isnan(r), r <= nodata), 0, 255)
    data[:, :, 3] = a.astype(np.uint8)
    return tf.Image.fromarray(data, "RGBA")


def canvas_like(
    raster,
    width=512,
    height=None,
    x_range=None,
    y_range=None,
    **kwargs
):

    """
    Resample a xarray.DataArray by canvas width and bounds.
    Height of the resampled raster is implied from the canvas width
    using aspect ratio of original raster.

    This function uses of datashader.Canvas.raster internally.
    Most of the docstrings are copied from Datashader.

    Handles 2D or 3D xarray.DataArray, assuming that the last two
    array dimensions are the y-axis and x-axis that are to be
    resampled. If a 3D array is supplied a layer may be specified
    to resample to select the layer along the first dimension to
    resample.

    Parameters
    ----------
    raster : xarray.DataArray
        2D or 3D labeled data array.
    layer : float, optional
        For a 3D array, value along the z dimension.
    width : int, default=512
        Width of the output aggregate in pixels.
    height : int, default=None
        Height of the output aggregate in pixels.
        If not provided, height will be implied from `width`
        using aspect ratio of input raster.
    x_range : tuple of int, optional
        A tuple representing the bounds inclusive space ``[min, max]``
        along the x-axis.
    y_range : tuple of int, optional
        A tuple representing the bounds inclusive space ``[min, max]``
        along the y-axis.

    References
    ----------
        - https://datashader.org/_modules/datashader/core.html#Canvas
    """

    # get ranges
    if x_range is None:
        x_range = (
            raster.coords["x"].min().item(),
            raster.coords["x"].max().item()
        )
    if y_range is None:
        y_range = (
            raster.coords["y"].min().item(),
            raster.coords["y"].max().item()
        )

    if height is None:
        # set width and height
        height = height_implied_by_aspect_ratio(width, x_range, y_range)

    cvs = ds.Canvas(
        plot_width=width, plot_height=height, x_range=x_range, y_range=y_range
    )
    out = cvs.raster(raster, **kwargs)

    return out<|MERGE_RESOLUTION|>--- conflicted
+++ resolved
@@ -169,13 +169,14 @@
         Tuple of (x cell size, y cell size).
     """
     # get cellsize out from 'res' attribute
-<<<<<<< HEAD
     try:
-        cellsize = agg.attrs.get('res')
-        if (isinstance(cellsize, (tuple, np.ndarray, list)) and
-                len(cellsize) == 2 and
-                isinstance(cellsize[0], (int, float)) and
-                isinstance(cellsize[1], (int, float))):
+        cellsize = agg.attrs.get("res")
+        if (
+            isinstance(cellsize, (tuple, np.ndarray, list))
+            and len(cellsize) == 2
+            and isinstance(cellsize[0], (int, float))
+            and isinstance(cellsize[1], (int, float))
+        ):
             cellsize_x, cellsize_y = cellsize
         elif isinstance(cellsize, (int, float)):
             cellsize_x = cellsize
@@ -184,20 +185,6 @@
             cellsize_x, cellsize_y = calc_res(agg)
 
     except Exception:
-=======
-    cellsize = agg.attrs.get("res")
-    if (
-        isinstance(cellsize, (tuple, np.ndarray, list))
-        and len(cellsize) == 2
-        and isinstance(cellsize[0], (int, float))
-        and isinstance(cellsize[1], (int, float))
-    ):
-        cellsize_x, cellsize_y = cellsize
-    elif isinstance(cellsize, (int, float)):
-        cellsize_x = cellsize
-        cellsize_y = cellsize
-    else:
->>>>>>> 5926791f
         cellsize_x, cellsize_y = calc_res(agg)
 
     return cellsize_x, cellsize_y
