from math import ceil
import numba as nb
import numpy as np
import xarray as xr

import dask.array as da

from numba import cuda

try:
    import cupy
    if cupy.result_type is np.result_type:
        # Workaround until cupy release of
        # https://github.com/cupy/cupy/pull/2249
        # Without this, cupy.histogram raises an error that cupy.result_type
        # is not defined.
        cupy.result_type = lambda *args: np.result_type(
            *[arg.dtype if isinstance(arg, cupy.ndarray) else arg
              for arg in args]
        )
except:
    cupy = None


ngjit = nb.jit(nopython=True, nogil=True)


def has_cuda():
    """Check for supported CUDA device. If none found, return False"""
    local_cuda = False
    try:
        cuda.cudadrv.devices.gpus.current
        local_cuda = True
    except cuda.cudadrv.error.CudaSupportError:
        local_cuda = False

    return local_cuda


def doesnt_have_cuda():
    return not has_cuda()


def cuda_args(shape) -> tuple:
    """
    Compute the blocks-per-grid and threads-per-block parameters for use when
    invoking cuda kernels.
    
    Parameters:
    ----------
    shape: int or tuple of ints
        The shape of the input array that the kernel will parallelize over.

    Returns:
    ----------
    tuple
        Tuple of (blocks_per_grid, threads_per_block)
    """
    
    if isinstance(shape, int):
        shape = (shape,)

    max_threads = cuda.get_current_device().MAX_THREADS_PER_BLOCK
    # Note: We divide max_threads by 2.0 to leave room for the registers
    threads_per_block = int(ceil(max_threads / 2.0) ** (1.0 / len(shape)))
    tpb = (threads_per_block,) * len(shape)
    bpg = tuple(int(ceil(d / threads_per_block)) for d in shape)
    return bpg, tpb


def is_cupy_backed(agg: xr.DataArray):
    try:
        return type(agg.data._meta).__module__.split('.')[0] == 'cupy'
    except AttributeError:
        return False


<<<<<<< HEAD
def calc_res(raster: xr.DataArray) -> tuple:
    """
    Calculate the resolution of xarray.DataArray raster and return it as the
=======
def is_dask_cupy(agg: xr.DataArray):
    return isinstance(agg.data, da.Array) and is_cupy_backed(agg)


class ArrayTypeFunctionMapping(object):

    def __init__(self, numpy_func, cupy_func, dask_func, dask_cupy_func):
        self.numpy_func = numpy_func
        self.cupy_func = cupy_func
        self.dask_func = dask_func
        self.dask_cupy_func = dask_cupy_func
    
    def __call__(self, arr):

        # numpy case
        if isinstance(arr.data, np.ndarray):
            return self.numpy_func

        # cupy case
        elif has_cuda() and isinstance(arr.data, cupy.ndarray):
            return self.cupy_func

        # dask + cupy case
        elif has_cuda() and is_dask_cupy(arr):
            return self.dask_cupy_func

        # dask + numpy case
        elif isinstance(arr.data, da.Array):
            return self.dask_func

        else:
            raise TypeError('Unsupported Array Type: {}'.format(type(arr)))


def validate_arrays(*arrays):

    if len(arrays) < 2:
        raise ValueError('validate_arrays() input must contain 2 or more arrays')

    first_array = arrays[0]
    for i in range(1, len(arrays)):

        if not first_array.data.shape == arrays[i].data.shape:
            raise ValueError("input arrays must have equal shapes")

        if not type(first_array.data) == type(arrays[i].data):
            raise ValueError("input arrays must have same type")


def calc_res(raster):
    """Calculate the resolution of xarray.DataArray raster and return it as the
>>>>>>> bf59d049
    two-tuple (xres, yres).
    
    Parameters:
    ----------
    raster: xarray.DataArray
        Input raster.

    Returns:
    ----------
    tuple
        Tuple of (x-resolution, y-resolution)

    Notes:
    ----------
    Sourced from datashader.utils
    """
    
    h, w = raster.shape[-2:]
    ydim, xdim = raster.dims[-2:]
    xcoords = raster[xdim].values
    ycoords = raster[ydim].values
    xres = (xcoords[-1] - xcoords[0]) / (w - 1)
    yres = (ycoords[0] - ycoords[-1]) / (h - 1)
    return xres, yres


def get_dataarray_resolution(agg: xr.DataArray) -> tuple:
    """
    Calculate resolution of xarray.DataArray.
    
    Parameters:
    ----------
    agg: xarray.DataArray
        Input raster.

    Returns:
    ----------
    tuple
        Tuple of (x cell size, y cell size)
    """

    # get cellsize out from 'res' attribute
    cellsize = agg.attrs.get('res')
    if isinstance(cellsize, (tuple, np.ndarray, list)) and len(cellsize) == 2 \
            and isinstance(cellsize[0], (int, float)) \
            and isinstance(cellsize[1], (int, float)):
        cellsize_x, cellsize_y = cellsize
    elif isinstance(cellsize, (int, float)):
        cellsize_x = cellsize
        cellsize_y = cellsize
    else:
        cellsize_x, cellsize_y = calc_res(agg)

    return cellsize_x, cellsize_y


def lnglat_to_meters(longitude: float, latitude: float) -> tuple:
    """
    Projects the given (longitude, latitude) values into Web Mercator
    coordinates (meters East of Greenwich and meters North of the Equator).
    
    Longitude and latitude can be provided as scalars, Pandas columns,
    or Numpy arrays, and will be returned in the same form.  Lists
    or tuples will be converted to Numpy arrays.
    
    Parameters:
    ----------
    latitude: float
        Input latitude.
    longitude: float
        Input longitude.

    Returns:
    ----------
    Tuple of (easting, northing)

    Examples:
    ----------
    >>> easting, northing = lnglat_to_meters(-40.71,74)
    >>> easting, northing = lnglat_to_meters(np.array([-74]),
    >>>                                      np.array([40.71]))
    >>> df = pandas.DataFrame(dict(longitude=np.array([-74]),
    >>>                            latitude=np.array([40.71])))
    >>> df.loc[:, 'longitude'], df.loc[:, 'latitude'] = lnglat_to_meters(
    >>>     df.longitude, df.latitude)
    """

    if isinstance(longitude, (list, tuple)):
        longitude = np.array(longitude)
    if isinstance(latitude, (list, tuple)):
        latitude = np.array(latitude)

    origin_shift = np.pi * 6378137
    easting = longitude * origin_shift / 180.0
    northing = np.log(np.tan((90 + latitude) * np.pi / 360.0)) * \
        origin_shift / np.pi
    return (easting, northing)


def height_implied_by_aspect_ratio(W, X, Y) -> int:
    """
    Utility function for calculating height (in pixels)
    which is implied by a width, x-range, and y-range.
    Simple ratios are used to maintain aspect ratio.

    Parameters:
    ----------
    W: int
        width in pixel
    X: tuple(xmin, xmax)
        x-range in data units
    Y: tuple(xmin, xmax)
        x-range in data units

    Returns:
    ----------
    height in pixels

    Examples:
    ----------
    >>> plot_width = 1000
    >>> x_range = (0,35
    >>> y_range = (0, 70)
    >>> plot_height = height_implied_by_aspect_ratio(plot_width, x_range, y_range)
    """

    return int((W * (Y[1] - Y[0])) / (X[1] - X[0]))<|MERGE_RESOLUTION|>--- conflicted
+++ resolved
@@ -9,9 +9,9 @@
 
 try:
     import cupy
+
     if cupy.result_type is np.result_type:
-        # Workaround until cupy release of
-        # https://github.com/cupy/cupy/pull/2249
+        # Workaround until cupy release of https://github.com/cupy/cupy/pull/2249
         # Without this, cupy.histogram raises an error that cupy.result_type
         # is not defined.
         cupy.result_type = lambda *args: np.result_type(
@@ -21,7 +21,6 @@
 except:
     cupy = None
 
-
 ngjit = nb.jit(nopython=True, nogil=True)
 
 
@@ -41,22 +40,21 @@
     return not has_cuda()
 
 
-def cuda_args(shape) -> tuple:
+def cuda_args(shape):
     """
     Compute the blocks-per-grid and threads-per-block parameters for use when
-    invoking cuda kernels.
-    
-    Parameters:
+    invoking cuda kernels
+
+    Parameters
     ----------
     shape: int or tuple of ints
-        The shape of the input array that the kernel will parallelize over.
-
-    Returns:
-    ----------
+        The shape of the input array that the kernel will parallelize over
+
+    Returns
+    -------
     tuple
         Tuple of (blocks_per_grid, threads_per_block)
     """
-    
     if isinstance(shape, int):
         shape = (shape,)
 
@@ -75,11 +73,6 @@
         return False
 
 
-<<<<<<< HEAD
-def calc_res(raster: xr.DataArray) -> tuple:
-    """
-    Calculate the resolution of xarray.DataArray raster and return it as the
-=======
 def is_dask_cupy(agg: xr.DataArray):
     return isinstance(agg.data, da.Array) and is_cupy_backed(agg)
 
@@ -91,7 +84,7 @@
         self.cupy_func = cupy_func
         self.dask_func = dask_func
         self.dask_cupy_func = dask_cupy_func
-    
+
     def __call__(self, arr):
 
         # numpy case
@@ -115,9 +108,9 @@
 
 
 def validate_arrays(*arrays):
-
     if len(arrays) < 2:
-        raise ValueError('validate_arrays() input must contain 2 or more arrays')
+        raise ValueError(
+            'validate_arrays() input must contain 2 or more arrays')
 
     first_array = arrays[0]
     for i in range(1, len(arrays)):
@@ -131,9 +124,8 @@
 
 def calc_res(raster):
     """Calculate the resolution of xarray.DataArray raster and return it as the
->>>>>>> bf59d049
     two-tuple (xres, yres).
-    
+
     Parameters:
     ----------
     raster: xarray.DataArray
@@ -148,7 +140,7 @@
     ----------
     Sourced from datashader.utils
     """
-    
+
     h, w = raster.shape[-2:]
     ydim, xdim = raster.dims[-2:]
     xcoords = raster[xdim].values
@@ -158,10 +150,10 @@
     return xres, yres
 
 
-def get_dataarray_resolution(agg: xr.DataArray) -> tuple:
+def get_dataarray_resolution(agg: xr.DataArray):
     """
     Calculate resolution of xarray.DataArray.
-    
+
     Parameters:
     ----------
     agg: xarray.DataArray
@@ -188,15 +180,15 @@
     return cellsize_x, cellsize_y
 
 
-def lnglat_to_meters(longitude: float, latitude: float) -> tuple:
+def lnglat_to_meters(longitude, latitude):
     """
     Projects the given (longitude, latitude) values into Web Mercator
     coordinates (meters East of Greenwich and meters North of the Equator).
-    
+
     Longitude and latitude can be provided as scalars, Pandas columns,
     or Numpy arrays, and will be returned in the same form.  Lists
     or tuples will be converted to Numpy arrays.
-    
+
     Parameters:
     ----------
     latitude: float
@@ -226,25 +218,25 @@
 
     origin_shift = np.pi * 6378137
     easting = longitude * origin_shift / 180.0
-    northing = np.log(np.tan((90 + latitude) * np.pi / 360.0)) * \
-        origin_shift / np.pi
+    northing = np.log(
+        np.tan((90 + latitude) * np.pi / 360.0)) * origin_shift / np.pi
     return (easting, northing)
 
 
-def height_implied_by_aspect_ratio(W, X, Y) -> int:
+def height_implied_by_aspect_ratio(W, X, Y):
     """
     Utility function for calculating height (in pixels)
     which is implied by a width, x-range, and y-range.
     Simple ratios are used to maintain aspect ratio.
 
-    Parameters:
+    Parameters
     ----------
     W: int
-        width in pixel
+      width in pixel
     X: tuple(xmin, xmax)
-        x-range in data units
+      x-range in data units
     Y: tuple(xmin, xmax)
-        x-range in data units
+      x-range in data units
 
     Returns:
     ----------
