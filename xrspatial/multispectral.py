from math import sqrt
import numpy as np
import numba as nb

from numba import cuda

from PIL import Image

from xarray import DataArray
import dask.array as da

from xrspatial.utils import cuda_args
from xrspatial.utils import ngjit
from xrspatial.utils import ArrayTypeFunctionMapping
from xrspatial.utils import validate_arrays

# 3rd-party
try:
    import cupy
except ImportError:
    class cupy(object):
        ndarray = False


@ngjit
def _arvi_cpu(nir_data, red_data, blue_data):
    out = np.zeros(nir_data.shape, dtype=np.float32)
    rows, cols = nir_data.shape
    for y in range(0, rows):
        for x in range(0, cols):
            nir = nir_data[y, x]
            red = red_data[y, x]
            blue = blue_data[y, x]
            numerator = (nir - (2.0 * red) + blue)
            denominator = (nir + (2.0 * red) + blue)
            if denominator != 0.0:
                out[y, x] = numerator / denominator

    return out


@cuda.jit
def _arvi_gpu(nir_data, red_data, blue_data, out):
    y, x = cuda.grid(2)
    if y < out.shape[0] and x < out.shape[1]:
        nir = nir_data[y, x]
        red = red_data[y, x]
        blue = blue_data[y, x]
        numerator = (nir - (2.0 * red) + blue)
        denominator = (nir + (2.0 * red) + blue)
        if denominator != 0.0:
            out[y, x] = numerator / denominator


def _arvi_dask(nir_data, red_data, blue_data):
    out = da.map_blocks(_arvi_cpu, nir_data, red_data, blue_data,
                        meta=np.array(()))
    return out


def _arvi_cupy(nir_data, red_data, blue_data):
    griddim, blockdim = cuda_args(nir_data.shape)
    out = cupy.empty(nir_data.shape, dtype='f4')
    out[:] = cupy.nan
    _arvi_gpu[griddim, blockdim](nir_data, red_data, blue_data, out)
    return out


def _arvi_dask_cupy(nir_data, red_data, blue_data):
    out = da.map_blocks(_arvi_cupy, nir_data, red_data, blue_data,
                        dtype=cupy.float32, meta=cupy.array(()))
    return out


def arvi(nir_agg: DataArray, red_agg: DataArray, blue_agg: DataArray,
         name='arvi'):
    """
    Computes Atmospherically Resistant Vegetation Index.
    Allows for molecular and ozone correction with no further
    need for aerosol correction, except for dust conditions.

    Parameters
    ----------
    nir_agg : DataArray
        near-infrared band data
        (Sentinel 2: Band 8)
    red_agg : DataArray
        red band data
        (Sentinel 2: Band 4)
    blue_agg : DataArray
        blue band data
        (Sentinel 2: Band 2)
    name: str, optional (default = "arvi")
        Name of output DataArray

    Returns
    ----------
    xarray.DataArray
        2D array, of the same type as the input, of calculated arvi values.
        All other input attributes are preserved.

    Notes:
    ----------
    Algorithm References:
    https://modis.gsfc.nasa.gov/sci_team/pubs/abstract_new.php?id=03667

    Examples:
    ----------
    Imports
    >>> import numpy as np
    >>> import xarray as xr
    >>> import xrspatial

        Create Sample Band Data
    >>> np.random.seed(0)
    >>> nir_agg = xr.DataArray(np.random.rand(4,4), dims = ["lat", "lon"])
    >>> height, width = nir_agg.shape
    >>> _lat = np.linspace(0, height - 1, height)
    >>> _lon = np.linspace(0, width - 1, width)
    >>> nir_agg["lat"] = _lat
    >>> nir_agg["lon"] = _lon

    >>> np.random.seed(1)
    >>> red_agg = xr.DataArray(np.random.rand(4,4), dims = ["lat", "lon"])
    >>> height, width = red_agg.shape
    >>> _lat = np.linspace(0, height - 1, height)
    >>> _lon = np.linspace(0, width - 1, width)
    >>> red_agg["lat"] = _lat
    >>> red_agg["lon"] = _lon

    >>> np.random.seed(2)
    >>> blue_agg = xr.DataArray(np.random.rand(4,4),
    >>> dims = ["lat", "lon"])
    >>> height, width = blue_agg.shape
    >>> _lat = np.linspace(0, height - 1, height)
    >>> _lon = np.linspace(0, width - 1, width)
    >>> blue_agg["lat"] = _lat
    >>> blue_agg["lon"] = _lon

    >>> print(nir_agg, red_agg, blue_agg)
    <xarray.DataArray (lat: 4, lon: 4)>
    array([[0.5488135 , 0.71518937, 0.60276338, 0.54488318],
           [0.4236548 , 0.64589411, 0.43758721, 0.891773  ],
           [0.96366276, 0.38344152, 0.79172504, 0.52889492],
           [0.56804456, 0.92559664, 0.07103606, 0.0871293 ]])
    Coordinates:
      * lat      (lat) float64 0.0 1.0 2.0 3.0
      * lon      (lon) float64 0.0 1.0 2.0 3.0
     <xarray.DataArray (lat: 4, lon: 4)>
    array([[4.17022005e-01, 7.20324493e-01, 1.14374817e-04, 3.02332573e-01],
           [1.46755891e-01, 9.23385948e-02, 1.86260211e-01, 3.45560727e-01],
           [3.96767474e-01, 5.38816734e-01, 4.19194514e-01, 6.85219500e-01],
           [2.04452250e-01, 8.78117436e-01, 2.73875932e-02, 6.70467510e-01]])
    Coordinates:
      * lat      (lat) float64 0.0 1.0 2.0 3.0
      * lon      (lon) float64 0.0 1.0 2.0 3.0
      <xarray.DataArray (lat: 4, lon: 4)>
    array([[0.4359949 , 0.02592623, 0.54966248, 0.43532239],
           [0.4203678 , 0.33033482, 0.20464863, 0.61927097],
           [0.29965467, 0.26682728, 0.62113383, 0.52914209],
           [0.13457995, 0.51357812, 0.18443987, 0.78533515]])
    Coordinates:
      * lat      (lat) float64 0.0 1.0 2.0 3.0
      * lon      (lon) float64 0.0 1.0 2.0 3.0

    Create ARVI DataArray
    >>> data = xrspatial.multispectral.arvi(nir_agg, red_agg, blue_agg)
    >>> print(data)
    <xarray.DataArray 'arvi' (lat: 4, lon: 4)>
    array([[ 0.08288985, -0.32062735,  0.99960309,  0.23695335],
           [ 0.48395093,  0.68183958,  0.26579331,  0.37232558],
           [ 0.22839874, -0.24733151,  0.2551784 , -0.12864117],
           [ 0.26424862, -0.09922362,  0.64689773, -0.21165207]])
    Coordinates:
      * lat      (lat) float64 0.0 1.0 2.0 3.0
      * lon      (lon) float64 0.0 1.0 2.0 3.0
    """

    validate_arrays(red_agg, nir_agg, blue_agg)

    mapper = ArrayTypeFunctionMapping(numpy_func=_arvi_cpu,
                                      dask_func=_arvi_dask,
                                      cupy_func=_arvi_cupy,
                                      dask_cupy_func=_arvi_dask_cupy)

    out = mapper(red_agg)(nir_agg.data, red_agg.data, blue_agg.data)

    return DataArray(out,
                     name=name,
                     coords=nir_agg.coords,
                     dims=nir_agg.dims,
                     attrs=nir_agg.attrs)


# EVI ----------
@ngjit
def _evi_cpu(nir_data, red_data, blue_data, c1, c2, soil_factor, gain):
    out = np.zeros(nir_data.shape, dtype=np.float32)
    rows, cols = nir_data.shape
    for y in range(0, rows):
        for x in range(0, cols):
            nir = nir_data[y, x]
            red = red_data[y, x]
            blue = blue_data[y, x]
            numerator = nir - red
            denominator = nir + c1 * red - c2 * blue + soil_factor
            if denominator != 0.0:
                out[y, x] = gain * (numerator / denominator)
    return out


@cuda.jit
def _evi_gpu(nir_data, red_data, blue_data, c1, c2, soil_factor, gain, out):
    y, x = cuda.grid(2)
    if y < out.shape[0] and x < out.shape[1]:
        nir = nir_data[y, x]
        red = red_data[y, x]
        blue = blue_data[y, x]
        numerator = nir - red
        denominator = nir + c1 * red - c2 * blue + soil_factor
        if denominator != 0.0:
            out[y, x] = gain * (numerator / denominator)


def _evi_dask(nir_data, red_data, blue_data, c1, c2, soil_factor, gain):
    out = da.map_blocks(_evi_cpu, nir_data, red_data, blue_data,
                        c1, c2, soil_factor, gain, meta=np.array(()))
    return out


def _evi_cupy(nir_data, red_data, blue_data, c1, c2, soil_factor, gain):
    griddim, blockdim = cuda_args(nir_data.shape)
    out = cupy.empty(nir_data.shape, dtype='f4')
    out[:] = cupy.nan
    args = (nir_data, red_data, blue_data, c1, c2, soil_factor, gain, out)
    _evi_gpu[griddim, blockdim](*args)
    return out


def _evi_dask_cupy(nir_data, red_data, blue_data, c1, c2, soil_factor, gain):
    out = da.map_blocks(_evi_cupy, nir_data, red_data, blue_data,
                        c1, c2, soil_factor, gain,
                        dtype=cupy.float32, meta=cupy.array(()))
    return out


def evi(nir_agg: DataArray, red_agg: DataArray, blue_agg: DataArray,
        c1=6.0, c2=7.5, soil_factor=1.0, gain=2.5, name='evi'):
    """
    Computes Enhanced Vegetation Index. Allows for importved
    sensitivity in high biomass regions, de-coupling of the
    canopy background signal and reduction of atmospheric influences.

    Parameters:
    ----------
    nir_agg: xarray.DataArray
        2D array of near-infrared band data.
        (Sentinel 2: Band 8)
    red_agg: xarray.DataArray
        2D array of red band data.
        (Sentinel 2: Band 4)
    blue_agg: xarray.DataArray
        2D array of blue band data.
        (Sentinel 2: Band 2)
    c1: float (default = 6.0)
        First coefficient of the aerosol resistance term.
    c2: float (default = 7.5)
        Second coefficients of the aerosol resistance term.
    soil_factor: float (default = 1.0)
        Soil adjustment factor between -1.0 and 1.0.
    gain: float (default = 2.5)
        Amplitude adjustment factor.
    name: str, optional (default = "evi")
        Name of output DataArray.

    Returns
    ----------
    xarray.DataArray
        2D array, of the same type as the input, of calculated evi values.
        All other input attributes are preserved.

    Notes:
    ----------
    Algorithm References:
    https://en.wikipedia.org/wiki/Enhanced_vegetation_index

        Examples:
    ----------
    Imports
    >>> import numpy as np
    >>> import xarray as xr
    >>> import xrspatial

    Create Sample Band Data
    >>> np.random.seed(0)
    >>> nir_agg = xr.DataArray(np.random.rand(4,4), dims = ["lat", "lon"])
    >>> height, width = nir_agg.shape
    >>> _lat = np.linspace(0, height - 1, height)
    >>> _lon = np.linspace(0, width - 1, width)
    >>> nir_agg["lat"] = _lat
    >>> nir_agg["lon"] = _lon

    >>> np.random.seed(1)
    >>> red_agg = xr.DataArray(np.random.rand(4,4), dims = ["lat", "lon"])
    >>> height, width = red_agg.shape
    >>> _lat = np.linspace(0, height - 1, height)
    >>> _lon = np.linspace(0, width - 1, width)
    >>> red_agg["lat"] = _lat
    >>> red_agg["lon"] = _lon

    >>> np.random.seed(2)
    >>> blue_agg = xr.DataArray(np.random.rand(4,4), dims = ["lat", "lon"])
    >>> height, width = blue_agg.shape
    >>> _lat = np.linspace(0, height - 1, height)
    >>> _lon = np.linspace(0, width - 1, width)
    >>> blue_agg["lat"] = _lat
    >>> blue_agg["lon"] = _lon

    >>> print(nir_agg, red_agg, blue_agg)
    <xarray.DataArray (lat: 4, lon: 4)>
    array([[0.5488135 , 0.71518937, 0.60276338, 0.54488318],
       [0.4236548 , 0.64589411, 0.43758721, 0.891773  ],
       [0.96366276, 0.38344152, 0.79172504, 0.52889492],
       [0.56804456, 0.92559664, 0.07103606, 0.0871293 ]])
    Coordinates:
    * lat      (lat) float64 0.0 1.0 2.0 3.0
    * lon      (lon) float64 0.0 1.0 2.0 3.0
    <xarray.DataArray (lat: 4, lon: 4)>
    array([[4.17022005e-01, 7.20324493e-01, 1.14374817e-04, 3.02332573e-01],
       [1.46755891e-01, 9.23385948e-02, 1.86260211e-01, 3.45560727e-01],
       [3.96767474e-01, 5.38816734e-01, 4.19194514e-01, 6.85219500e-01],
       [2.04452250e-01, 8.78117436e-01, 2.73875932e-02, 6.70467510e-01]])
    Coordinates:
    * lat      (lat) float64 0.0 1.0 2.0 3.0
    * lon      (lon) float64 0.0 1.0 2.0 3.0
    <xarray.DataArray (lat: 4, lon: 4)>
    array([[0.4359949 , 0.02592623, 0.54966248, 0.43532239],
       [0.4203678 , 0.33033482, 0.20464863, 0.61927097],
       [0.29965467, 0.26682728, 0.62113383, 0.52914209],
       [0.13457995, 0.51357812, 0.18443987, 0.78533515]])
    Coordinates:
    * lat      (lat) float64 0.0 1.0 2.0 3.0
    * lon      (lon) float64 0.0 1.0 2.0 3.0

    Create EVI DataArray
    >>> data = xrspatial.multispectral.evi(nir_agg, red_agg, blue_agg)
    >>> print(data)
    <xarray.DataArray 'evi' (lat: 4, lon: 4)>
    array([[ 4.21876564e-01, -2.19724452e-03, -5.98098914e-01,
         6.45351400e+00],
       [-8.15782552e-01, -4.98545103e+00,  6.15826250e-01,
        -2.00992194e+00],
       [ 6.75886740e-01, -1.48534469e-01, -2.64873586e+00,
        -2.33788375e-01],
       [ 5.09116426e-01,  3.55121123e-02, -7.37617269e-01,
         1.86948381e+00]])
    Coordinates:
    * lat      (lat) float64 0.0 1.0 2.0 3.0
    * lon      (lon) float64 0.0 1.0 2.0 3.0

    """

    if not red_agg.shape == nir_agg.shape == blue_agg.shape:
        raise ValueError("input layers expected to have equal shapes")

    if not isinstance(c1, (float, int)):
        raise ValueError("c1 must be numeric")

    if not isinstance(c2, (float, int)):
        raise ValueError("c2 must be numeric")

    if soil_factor > 1.0 or soil_factor < -1.0:
        raise ValueError("soil factor must be between [-1.0, 1.0]")

    if gain < 0:
        raise ValueError("gain must be greater than 0")

    validate_arrays(nir_agg, red_agg, blue_agg)

    mapper = ArrayTypeFunctionMapping(numpy_func=_evi_cpu,
                                      dask_func=_evi_dask,
                                      cupy_func=_evi_cupy,
                                      dask_cupy_func=_evi_dask_cupy)

    out = mapper(red_agg)(nir_agg.data, red_agg.data, blue_agg.data, c1, c2,
                          soil_factor, gain)

    return DataArray(out,
                     name=name,
                     coords=nir_agg.coords,
                     dims=nir_agg.dims,
                     attrs=nir_agg.attrs)


# GCI ----------
@ngjit
def _gci_cpu(nir_data, green_data):
    out = np.zeros(nir_data.shape, dtype=np.float32)
    rows, cols = nir_data.shape
    for y in range(0, rows):
        for x in range(0, cols):
            nir = nir_data[y, x]
            green = green_data[y, x]
            if green - 1 != 0:
                out[y, x] = nir / green - 1
    return out


@cuda.jit
def _gci_gpu(nir_data, green_data, out):
    y, x = cuda.grid(2)
    if y < out.shape[0] and x < out.shape[1]:
        nir = nir_data[y, x]
        green = green_data[y, x]
        if green - 1 != 0:
            out[y, x] = nir / green - 1


def _gci_dask(nir_data, green_data):
    out = da.map_blocks(_gci_cpu, nir_data, green_data, meta=np.array(()))
    return out


def _gci_cupy(nir_data, green_data):
    griddim, blockdim = cuda_args(nir_data.shape)
    out = cupy.empty(nir_data.shape, dtype='f4')
    out[:] = cupy.nan
    _gci_gpu[griddim, blockdim](nir_data, green_data, out)
    return out


def _gci_dask_cupy(nir_data, green_data):
    out = da.map_blocks(_gci_cupy, nir_data, green_data,
                        dtype=cupy.float32, meta=cupy.array(()))
    return out


def gci(nir_agg: DataArray, green_agg: DataArray, name='gci'):
    """
    Computes Green Chlorophyll Index. Used to estimate
    the content of leaf chorophyll and predict the
    physiological state of vegetation and plant health.

    Parameters:
    ----------
    nir_agg: xarray.DataArray
        2D array of near-infrared band data.
        (Sentinel 2: Band 8)
    green_agg: xarray.DataArray
        2D array of green band data.
        (Sentinel 2: Band 3)
    name: str, optional (default = "gci")
        Name of output DataArray

    Returns:
    ----------
    xarray.DataArray
        2D array, of the same type as the input, of calculated gci values.
        All other input attributes are preserved.

    Notes:
    ----------
    Algorithm References:
        https://en.wikipedia.org/wiki/Enhanced_vegetation_index

    Examples:
    ----------
    Imports
    >>> import numpy as np
    >>> import xarray as xr
    >>> import xrspatial

    Create Sample Band Data
    >>> np.random.seed(0)
    >>> nir_agg = xr.DataArray(np.random.rand(4,4),
    >>> dims = ["lat", "lon"])
    >>> height, width = nir_agg.shape
    >>> _lat = np.linspace(0, height - 1, height)
    >>> _lon = np.linspace(0, width - 1, width)
    >>> nir_agg["lat"] = _lat
    >>> nir_agg["lon"] = _lon

    >>> np.random.seed(3)
    >>> green_agg = xr.DataArray(np.random.rand(4,4),
    >>> dims = ["lat", "lon"])
    >>> height, width = green_agg.shape
    >>> _lat = np.linspace(0, height - 1, height)
    >>> _lon = np.linspace(0, width - 1, width)
    >>> green_agg["lat"] = _lat
    >>> green_agg["lon"] = _lon

    >>> print(nir_agg, green_agg)
    <xarray.DataArray (lat: 4, lon: 4)>
    array([[0.5488135 , 0.71518937, 0.60276338, 0.54488318],
           [0.4236548 , 0.64589411, 0.43758721, 0.891773  ],
           [0.96366276, 0.38344152, 0.79172504, 0.52889492],
           [0.56804456, 0.92559664, 0.07103606, 0.0871293 ]])
    Coordinates:
      * lat      (lat) float64 0.0 1.0 2.0 3.0
      * lon      (lon) float64 0.0 1.0 2.0 3.0
     <xarray.DataArray (lat: 4, lon: 4)>
    array([[0.5507979 , 0.70814782, 0.29090474, 0.51082761],
           [0.89294695, 0.89629309, 0.12558531, 0.20724288],
           [0.0514672 , 0.44080984, 0.02987621, 0.45683322],
           [0.64914405, 0.27848728, 0.6762549 , 0.59086282]])
    Coordinates:
      * lat      (lat) float64 0.0 1.0 2.0 3.0
      * lon      (lon) float64 0.0 1.0 2.0 3.0

    Create GCI DataArray
    >>> data = xrspatial.multispectral.gci(nir_agg, green_agg)
    >>> print(data)
    <xarray.DataArray 'gci' (lat: 4, lon: 4)>
    array([[-3.60277089e-03,  9.94360715e-03,  1.07203010e+00,
             6.66674578e-02],
           [-5.25554349e-01, -2.79371758e-01,  2.48438213e+00,
             3.30303328e+00],
           [ 1.77238221e+01, -1.30143021e-01,  2.55001824e+01,
             1.57741801e-01],
           [-1.24932959e-01,  2.32365855e+00, -8.94956683e-01,
            -8.52538868e-01]])
    Coordinates:
      * lat      (lat) float64 0.0 1.0 2.0 3.0
      * lon      (lon) float64 0.0 1.0 2.0 3.0
    """

    validate_arrays(nir_agg, green_agg)

    mapper = ArrayTypeFunctionMapping(numpy_func=_gci_cpu,
                                      dask_func=_gci_dask,
                                      cupy_func=_gci_cupy,
                                      dask_cupy_func=_gci_dask_cupy)

    out = mapper(nir_agg)(nir_agg.data, green_agg.data)

    return DataArray(out,
                     name=name,
                     coords=nir_agg.coords,
                     dims=nir_agg.dims,
                     attrs=nir_agg.attrs)


# NBR ----------
def nbr(nir_agg: DataArray, swir2_agg: DataArray, name='nbr'):
    """
    Computes Normalized Burn Ratio. Used to identify
    burned areas and provide a measure of burn severity.

    Parameters
    ----------
    nir_agg : DataArray
        near-infrared band
        (Sentinel 2: Band 8)
    swir2_agg : DataArray
        shortwave infrared band
        (Sentinel 2: Band 12)
        (Landsat 4-7: Band 6)
        (Landsat 8: Band 7)
    name: str, optional (default = "nbr")
        Name of output DataArray

    Returns
    ----------
    xarray.DataArray
        2D array, of the same type as the input, of calculated nbr values.
        All other input attributes are preserved.

    Notes:
    ----------
    Algorithm References:
    https://www.usgs.gov/land-resources/nli/landsat/landsat-normalized-burn-ratio

    Examples:
    ----------
    Imports
    >>> import numpy as np
    >>> import xarray as xr
    >>> import xrspatial
    Create Sample Band Data
    >>> np.random.seed(0)
    >>> nir_agg = xr.DataArray(np.random.rand(4,4),
    >>> dims = ["lat", "lon"])
    >>> height, width = nir_agg.shape
    >>> _lat = np.linspace(0, height - 1, height)
    >>> _lon = np.linspace(0, width - 1, width)
    >>> nir_agg["lat"] = _lat
    >>> nir_agg["lon"] = _lon

    >>> np.random.seed(4)
    >>> swir2_agg = xr.DataArray(np.random.rand(4,4), dims = ["lat", "lon"])
    >>> height, width = swir2_agg.shape
    >>> _lat = np.linspace(0, height - 1, height)
    >>> _lon = np.linspace(0, width - 1, width)
    >>> swir2_agg["lat"] = _lat
    >>> swir2_agg["lon"] = _lon

    >>> print(nir_agg, swir2_agg)
    <xarray.DataArray (lat: 4, lon: 4)>
    array([[0.5488135 , 0.71518937, 0.60276338, 0.54488318],
           [0.4236548 , 0.64589411, 0.43758721, 0.891773  ],
           [0.96366276, 0.38344152, 0.79172504, 0.52889492],
           [0.56804456, 0.92559664, 0.07103606, 0.0871293 ]])
    Coordinates:
      * lat      (lat) float64 0.0 1.0 2.0 3.0
      * lon      (lon) float64 0.0 1.0 2.0 3.0
     <xarray.DataArray (lat: 4, lon: 4)>
    array([[0.96702984, 0.54723225, 0.97268436, 0.71481599],
           [0.69772882, 0.2160895 , 0.97627445, 0.00623026],
           [0.25298236, 0.43479153, 0.77938292, 0.19768507],
           [0.86299324, 0.98340068, 0.16384224, 0.59733394]])
    Coordinates:
      * lat      (lat) float64 0.0 1.0 2.0 3.0
      * lon      (lon) float64 0.0 1.0 2.0 3.0
        Create NBR DataArray
    >>> data = xrspatial.multispectral.nbr(nir_agg, swir2_agg)
    >>> print(data)
    <xarray.DataArray 'nbr' (lat: 4, lon: 4)>
    array([[-0.2758968 ,  0.1330436 , -0.23480372, -0.13489952],
           [-0.24440702,  0.49862273, -0.38100421,  0.9861242 ],
           [ 0.58413122, -0.0627572 ,  0.00785568,  0.45584774],
           [-0.20610824, -0.03027979, -0.39512455, -0.74540839]])
    Coordinates:
      * lat      (lat) float64 0.0 1.0 2.0 3.0
      * lon      (lon) float64 0.0 1.0 2.0 3.0
    """

    validate_arrays(nir_agg, swir2_agg)

    mapper = ArrayTypeFunctionMapping(numpy_func=_normalized_ratio_cpu,
                                      dask_func=_run_normalized_ratio_dask,
                                      cupy_func=_run_normalized_ratio_cupy,
                                      dask_cupy_func=_run_normalized_ratio_dask_cupy)

    out = mapper(nir_agg)(nir_agg.data, swir2_agg.data)

    return DataArray(out,
                     name=name,
                     coords=nir_agg.coords,
                     dims=nir_agg.dims,
                     attrs=nir_agg.attrs)


def nbr2(swir1_agg: DataArray, swir2_agg: DataArray, name='nbr2'):
    """
    Computes Normalized Burn Ratio 2
    "NBR2 modifies the Normalized Burn Ratio (NBR)
    to highlight water sensitivity in vegetation and
    may be useful in post-fire recovery studies."
    https://www.usgs.gov/land-resources/nli/landsat/landsat-normalized-burn-ratio-2
    Parameters
    ----------
    swir1_agg : DataArray
        near-infrared band
        shortwave infrared band
        (Sentinel 2: Band 11)
        (Landsat 4-7: Band 5)
        (Landsat 8: Band 6)
    swir2_agg : DataArray
        (Sentinel 2: Band 12)
        shortwave infrared band
        (Landsat 4-7: Band 6)
        (Landsat 8: Band 7)
    name: str, optional (default = "nbr2")
        Name of output DataArray

    Returns
    ----------
    data: DataArray

    Notes:
    ----------
    Algorithm References:
    https://www.usgs.gov/land-resources/nli/landsat/landsat-normalized-burn-ratio-2

    Examples:
    ----------
    Imports
    >>> import numpy as np
    >>> import xarray as xr
    >>> import xrspatial
    Create Sample Band Data
    >>> np.random.seed(5)
    >>> swir1_agg = xr.DataArray(np.random.rand(4,4),
    >>>    dims = ["lat", "lon"])
    >>> height, width = swir1_agg.shape
    >>> _lat = np.linspace(0, height - 1, height)
    >>> _lon = np.linspace(0, width - 1, width)
    >>> swir1_agg["lat"] = _lat
    >>> swir1_agg["lon"] = _lon

    >>> np.random.seed(4)
    >>> swir2_agg = xr.DataArray(np.random.rand(4,4),
    >>>     dims = ["lat", "lon"])
    >>> height, width = swir2_agg.shape
    >>> _lat = np.linspace(0, height - 1, height)
    >>> _lon = np.linspace(0, width - 1, width)
    >>> swir2_agg["lat"] = _lat
    >>> swir2_agg["lon"] = _lon

    >>> print(swir1_agg, swir2_agg)
    <xarray.DataArray (lat: 4, lon: 4)>
    array([[0.22199317, 0.87073231, 0.20671916, 0.91861091],
           [0.48841119, 0.61174386, 0.76590786, 0.51841799],
           [0.2968005 , 0.18772123, 0.08074127, 0.7384403 ],
           [0.44130922, 0.15830987, 0.87993703, 0.27408646]])
    Coordinates:
      * lat      (lat) float64 0.0 1.0 2.0 3.0
      * lon      (lon) float64 0.0 1.0 2.0 3.0
    <xarray.DataArray (lat: 4, lon: 4)>
    array([[0.96702984, 0.54723225, 0.97268436, 0.71481599],
           [0.69772882, 0.2160895 , 0.97627445, 0.00623026],
           [0.25298236, 0.43479153, 0.77938292, 0.19768507],
           [0.86299324, 0.98340068, 0.16384224, 0.59733394]])
    Coordinates:
      * lat      (lat) float64 0.0 1.0 2.0 3.0
      * lon      (lon) float64 0.0 1.0 2.0 3.0
        Create NBR DataArray
    >>> data = xrspatial.multispectral.nbr2(swir1_agg, swir2_agg)
    >>> print(data)
    <xarray.DataArray 'nbr' (lat: 4, lon: 4)>
    array([[-0.62659567,  0.22814397, -0.64945135,  0.12476525],
           [-0.17646958,  0.47793963, -0.1207489 ,  0.97624978],
           [ 0.07970081, -0.39689195, -0.81225672,  0.57765256],
           [-0.32330232, -0.7226795 ,  0.6860596 , -0.37094321]])
    Coordinates:
      * lat      (lat) float64 0.0 1.0 2.0 3.0
      * lon      (lon) float64 0.0 1.0 2.0 3.0
    """

    validate_arrays(swir1_agg, swir2_agg)

    mapper = ArrayTypeFunctionMapping(numpy_func=_normalized_ratio_cpu,
                                      dask_func=_run_normalized_ratio_dask,
                                      cupy_func=_run_normalized_ratio_cupy,
                                      dask_cupy_func=_run_normalized_ratio_dask_cupy)

    out = mapper(swir1_agg)(swir1_agg.data, swir2_agg.data)

    return DataArray(out,
                     name=name,
                     coords=swir1_agg.coords,
                     dims=swir1_agg.dims,
                     attrs=swir1_agg.attrs)


# NDVI ----------
def ndvi(nir_agg: DataArray, red_agg: DataArray, name='ndvi'):
    """
    Computes Normalized Difference Vegetation Index (NDVI).
    Used to determine if a cell contains live green vegetation.

    Parameters:
    ----------
    nir_agg: xarray.DataArray
        2D array of near-infrared band data.
        (Sentinel 2: Band 8)
    red_agg: xarray.DataArray
        2D array red band data.
        (Sentinel 2: Band 4)
    name: str, optional (default ="ndvi")
        Name of output DataArray.

    Returns
    ----------
    xarray.DataArray
        2D array, of the same type as the input, of calculated ndvi values.
        All other input attributes are preserved.

    Notes:
    ----------
    Algorithm References:
    http://ceholden.github.io/open-geo-tutorial/python/chapter_2_indices.html

        Examples:
    ----------
    Imports
    >>> import numpy as np
    >>> import xarray as xr
    >>> import xrspatial

    Create Sample Band Data
    >>> np.random.seed(0)
    >>> nir_agg = xr.DataArray(np.random.rand(4,4), dims = ["lat", "lon"])
    >>> height, width = nir_agg.shape
    >>> _lat = np.linspace(0, height - 1, height)
    >>> _lon = np.linspace(0, width - 1, width)
    >>> nir_agg["lat"] = _lat
    >>> nir_agg["lon"] = _lon

    >>> np.random.seed(1)
    >>> red_agg = xr.DataArray(np.random.rand(4,4), dims = ["lat", "lon"])
    >>> height, width = red_agg.shape
    >>> _lat = np.linspace(0, height - 1, height)
    >>> _lon = np.linspace(0, width - 1, width)
    >>> red_agg["lat"] = _lat
    >>> red_agg["lon"] = _lon

    >>> print(nir_agg, red_agg)
    <xarray.DataArray (lat: 4, lon: 4)>
    array([[0.5488135 , 0.71518937, 0.60276338, 0.54488318],
           [0.4236548 , 0.64589411, 0.43758721, 0.891773  ],
           [0.96366276, 0.38344152, 0.79172504, 0.52889492],
           [0.56804456, 0.92559664, 0.07103606, 0.0871293 ]])
    Coordinates:
      * lat      (lat) float64 0.0 1.0 2.0 3.0
      * lon      (lon) float64 0.0 1.0 2.0 3.0
    <xarray.DataArray (lat: 4, lon: 4)>
    array([[4.17022005e-01, 7.20324493e-01, 1.14374817e-04, 3.02332573e-01],
           [1.46755891e-01, 9.23385948e-02, 1.86260211e-01, 3.45560727e-01],
           [3.96767474e-01, 5.38816734e-01, 4.19194514e-01, 6.85219500e-01],
           [2.04452250e-01, 8.78117436e-01, 2.73875932e-02, 6.70467510e-01]])
    Coordinates:
      * lat      (lat) float64 0.0 1.0 2.0 3.0
      * lon      (lon) float64 0.0 1.0 2.0 3.0

    Create NDVI DataArray
    >>> data = xrspatial.multispectral.ndvi(nir_agg, red_agg)
    >>> print(data)
    <xarray.DataArray 'ndvi' (lat: 4, lon: 4)>
    array([[ 0.13645336, -0.0035772 ,  0.99962057,  0.28629143],
           [ 0.4854378 ,  0.74983879,  0.40286613,  0.44144297],
           [ 0.41670295, -0.16847257,  0.30764267, -0.12875605],
           [ 0.4706716 ,  0.02632302,  0.44347537, -0.76998504]])
    Coordinates:
      * lat      (lat) float64 0.0 1.0 2.0 3.0
      * lon      (lon) float64 0.0 1.0 2.0 3.0
    """

    validate_arrays(nir_agg, red_agg)

    mapper = ArrayTypeFunctionMapping(numpy_func=_normalized_ratio_cpu,
                                      dask_func=_run_normalized_ratio_dask,
                                      cupy_func=_run_normalized_ratio_cupy,
                                      dask_cupy_func=_run_normalized_ratio_dask_cupy)

    out = mapper(nir_agg)(nir_agg.data, red_agg.data)

    return DataArray(out,
                     name=name,
                     coords=nir_agg.coords,
                     dims=nir_agg.dims,
                     attrs=nir_agg.attrs)


# NDMI ----------
def ndmi(nir_agg: DataArray, swir1_agg: DataArray, name='ndmi'):
    """
    Computes Normalized Difference Moisture Index.
    Used to determine vegetation water content.

    Parameters
    ----------
    nir_agg : DataArray
        near-infrared band
        (Sentinel 2: Band 8)
        (Landsat 4-7: Band 4)
        (Landsat 8: Band 5)
    swir1_agg : DataArray
        shortwave infrared band
        (Sentinel 2: Band 11)
        (Landsat 4-7: Band 5)
        (Landsat 8: Band 6)
    name: str, optional (default ="ndmi")
        Name of output DataArray.

    Returns
    ----------
    xarray.DataArray
        2D array, of the same type as the input, of calculated ndmi values.
        All other input attributes are preserved.

    Notes:
    ----------
    Algorithm References:
    https://www.usgs.gov/land-resources/nli/landsat/normalized-difference-moisture-index

    Examples:
    ----------
    Imports
    >>> import numpy as np
    >>> import xarray as xr
    >>> import xrspatial

    Create Sample Band Data
    >>> np.random.seed(0)
    >>> nir_agg = xr.DataArray(np.random.rand(4,4),
    >>>             dims = ["lat", "lon"])
    >>> height, width = nir_agg.shape
    >>> _lat = np.linspace(0, height - 1, height)
    >>> _lon = np.linspace(0, width - 1, width)
    >>> nir_agg["lat"] = _lat
    >>> nir_agg["lon"] = _lon

    >>> np.random.seed(5)
    >>> swir1_agg = xr.DataArray(np.random.rand(4,4),
    >>>            dims = ["lat", "lon"])
    >>> height, width = swir1_agg.shape
    >>> _lat = np.linspace(0, height - 1, height)
    >>> _lon = np.linspace(0, width - 1, width)
    >>> swir1_agg["lat"] = _lat
    >>> swir1_agg["lon"] = _lon

    >>> print(nir_agg, swir1_agg)
    <xarray.DataArray (lat: 4, lon: 4)>
    array([[0.5488135 , 0.71518937, 0.60276338, 0.54488318],
           [0.4236548 , 0.64589411, 0.43758721, 0.891773  ],
           [0.96366276, 0.38344152, 0.79172504, 0.52889492],
           [0.56804456, 0.92559664, 0.07103606, 0.0871293 ]])
    Coordinates:
      * lat      (lat) float64 0.0 1.0 2.0 3.0
      * lon      (lon) float64 0.0 1.0 2.0 3.0
    <xarray.DataArray (lat: 4, lon: 4)>
    array([[0.22199317, 0.87073231, 0.20671916, 0.91861091],
           [0.48841119, 0.61174386, 0.76590786, 0.51841799],
           [0.2968005 , 0.18772123, 0.08074127, 0.7384403 ],
           [0.44130922, 0.15830987, 0.87993703, 0.27408646]])
    Coordinates:
      * lat      (lat) float64 0.0 1.0 2.0 3.0
      * lon      (lon) float64 0.0 1.0 2.0 3.0

    Create NDMI DataArray
    >>> data = xrspatial.multispectral.ndmi(nir_agg, swir1_agg)
    >>> print(data)
    <xarray.DataArray 'ndmi' (lat: 4, lon: 4)>
    array([[ 0.4239978 , -0.09807732,  0.48925604, -0.25536675],
           [-0.07099968,  0.02715428, -0.27280597,  0.26475493],
           [ 0.52906124,  0.34266992,  0.81491258, -0.16534329],
           [ 0.12556087,  0.70789018, -0.85060343, -0.51757753]])
    Coordinates:
      * lat      (lat) float64 0.0 1.0 2.0 3.0
      * lon      (lon) float64 0.0 1.0 2.0 3.0
    """

    validate_arrays(nir_agg, swir1_agg)

    mapper = ArrayTypeFunctionMapping(numpy_func=_normalized_ratio_cpu,
                                      dask_func=_run_normalized_ratio_dask,
                                      cupy_func=_run_normalized_ratio_cupy,
                                      dask_cupy_func=_run_normalized_ratio_dask_cupy)

    out = mapper(nir_agg)(nir_agg.data, swir1_agg.data)

    return DataArray(out,
                     name=name,
                     coords=nir_agg.coords,
                     dims=nir_agg.dims,
                     attrs=nir_agg.attrs)


@ngjit
def _normalized_ratio_cpu(arr1, arr2):
    out = np.zeros(arr1.shape, dtype=np.float32)
    rows, cols = arr1.shape
    for y in range(0, rows):
        for x in range(0, cols):
            val1 = arr1[y, x]
            val2 = arr2[y, x]
            numerator = val1 - val2
            denominator = val1 + val2

            if denominator == 0.0:
                continue
            else:
                out[y, x] = numerator / denominator

    return out


def _run_normalized_ratio_dask(arr1, arr2):
    out = da.map_blocks(_normalized_ratio_cpu, arr1, arr2,
                        meta=np.array(()))
    return out


@cuda.jit
def _normalized_ratio_gpu(arr1, arr2, out):
    y, x = cuda.grid(2)
    if y < out.shape[0] and x < out.shape[1]:
        val1 = arr1[y, x]
        val2 = arr2[y, x]
        numerator = val1 - val2
        denominator = val1 + val2
        if denominator != 0.0:
            out[y, x] = numerator / denominator


def _run_normalized_ratio_cupy(arr1, arr2):
    griddim, blockdim = cuda_args(arr1.shape)
    out = cupy.empty(arr1.shape, dtype='f4')
    out[:] = cupy.nan
    _normalized_ratio_gpu[griddim, blockdim](arr1, arr2, out)
    return out


def _run_normalized_ratio_dask_cupy(arr1, arr2):
    out = da.map_blocks(_run_normalized_ratio_cupy, arr1, arr2,
                        dtype=cupy.float32, meta=cupy.array(()))
    return out


@ngjit
def _savi_cpu(nir_data, red_data, soil_factor):
    out = np.zeros(nir_data.shape, dtype=np.float32)
    rows, cols = nir_data.shape
    for y in range(0, rows):
        for x in range(0, cols):
            nir = nir_data[y, x]
            red = red_data[y, x]
            numerator = nir - red
            soma = nir + red + soil_factor
            denominator = soma * (1.0 + soil_factor)
            if denominator != 0.0:
                out[y, x] = numerator / denominator

    return out


@cuda.jit
def _savi_gpu(nir_data, red_data, soil_factor, out):
    y, x = cuda.grid(2)
    if y < out.shape[0] and x < out.shape[1]:
        nir = nir_data[y, x]
        red = red_data[y, x]
        numerator = nir - red
        soma = nir + red + soil_factor
        denominator = soma * (nb.float32(1.0) + soil_factor)
        if denominator != 0.0:
            out[y, x] = numerator / denominator


def _savi_dask(nir_data, red_data, soil_factor):
    out = da.map_blocks(_savi_cpu, nir_data, red_data, soil_factor,
                        meta=np.array(()))
    return out


def _savi_cupy(nir_data, red_data, soil_factor):
    griddim, blockdim = cuda_args(nir_data.shape)
    out = cupy.empty(nir_data.shape, dtype='f4')
    out[:] = cupy.nan
    _savi_gpu[griddim, blockdim](nir_data, red_data, soil_factor, out)
    return out


def _savi_dask_cupy(nir_data, red_data, soil_factor):
    out = da.map_blocks(_savi_cupy, nir_data, red_data, soil_factor,
                        dtype=cupy.float32, meta=cupy.array(()))
    return out


# SAVI ----------
def savi(nir_agg: DataArray, red_agg: DataArray,
         soil_factor: float = 1.0, name: str = 'savi'):
    """
    Computes Soil Adjusted Vegetation Index (SAVI).
    Used to determine if a cell contains living
    vegetation while minimizing soil brightness.

    Parameters
    ----------
    nir_agg : DataArray
        near-infrared band data
        (Sentinel 2: Band 8)
    red_agg : DataArray
        red band data
        (Sentinel 2: Band 4)
    soil_factor : float
        soil adjustment factor between -1.0 and 1.0.
        when set to zero, savi will return the same as ndvi
    name: str, optional (default ="savi")
        Name of output DataArray.

    Returns
    ----------
    xarray.DataArray
        2D array, of the same type as the input, of calculated savi values.
        All other input attributes are preserved.

    Notes:
    ----------
    Algorithm References:
     - https://www.sciencedirect.com/science/article/abs/pii/003442578890106X

    Examples
    ----------
    Imports
    >>> import numpy as np
    >>> import xarray as xr
    >>> import xrspatial

    Create Sample Band Data
    >>> np.random.seed(0)
    >>> nir_agg = xr.DataArray(np.random.rand(4,4), dims = ["lat", "lon"])
    >>> height, width = nir_agg.shape
    >>> _lat = np.linspace(0, height - 1, height)
    >>> _lon = np.linspace(0, width - 1, width)
    >>> nir_agg["lat"] = _lat
    >>> nir_agg["lon"] = _lon

    >>> np.random.seed(1)
    >>> red_agg = xr.DataArray(np.random.rand(4,4),
    >>>                 dims = ["lat", "lon"])
    >>> height, width = red_agg.shape
    >>> _lat = np.linspace(0, height - 1, height)
    >>> _lon = np.linspace(0, width - 1, width)
    >>> red_agg["lat"] = _lat
    >>> red_agg["lon"] = _lon

    >>> print(nir_agg, red_agg)
    <xarray.DataArray (lat: 4, lon: 4)>
    array([[0.5488135 , 0.71518937, 0.60276338, 0.54488318],
           [0.4236548 , 0.64589411, 0.43758721, 0.891773  ],
           [0.96366276, 0.38344152, 0.79172504, 0.52889492],
           [0.56804456, 0.92559664, 0.07103606, 0.0871293 ]])
    Coordinates:
      * lat      (lat) float64 0.0 1.0 2.0 3.0
      * lon      (lon) float64 0.0 1.0 2.0 3.0
    <xarray.DataArray (lat: 4, lon: 4)>
    array([[4.17022005e-01, 7.20324493e-01, 1.14374817e-04, 3.02332573e-01],
           [1.46755891e-01, 9.23385948e-02, 1.86260211e-01, 3.45560727e-01],
           [3.96767474e-01, 5.38816734e-01, 4.19194514e-01, 6.85219500e-01],
           [2.04452250e-01, 8.78117436e-01, 2.73875932e-02, 6.70467510e-01]])
    Coordinates:
      * lat      (lat) float64 0.0 1.0 2.0 3.0
      * lon      (lon) float64 0.0 1.0 2.0 3.0

        Create SAVI DataArray
    >>> data = xrspatial.multispectral.savi(nir_agg, red_agg)
    >>> print(data)
    <xarray.DataArray 'savi' (lat: 4, lon: 4)>
    array([[ 0.03352048, -0.00105422,  0.1879897 ,  0.06565303],
           [ 0.0881613 ,  0.1592294 ,  0.07738627,  0.12206768],
           [ 0.12008304, -0.04041476,  0.08424787, -0.03530183],
           [ 0.10256501,  0.0084672 ,  0.01986868, -0.16594768]])
    Coordinates:
      * lat      (lat) float64 0.0 1.0 2.0 3.0
      * lon      (lon) float64 0.0 1.0 2.0 3.0
    """

    validate_arrays(red_agg, nir_agg)

    if not -1.0 <= soil_factor <= 1.0:
        raise ValueError("soil factor must be between [-1.0, 1.0]")

    mapper = ArrayTypeFunctionMapping(numpy_func=_savi_cpu,
                                      dask_func=_savi_dask,
                                      cupy_func=_savi_cupy,
                                      dask_cupy_func=_savi_dask_cupy)

    out = mapper(red_agg)(nir_agg.data, red_agg.data, soil_factor)

    return DataArray(out,
                     name=name,
                     coords=nir_agg.coords,
                     dims=nir_agg.dims,
                     attrs=nir_agg.attrs)


# SIPI ----------
@ngjit
def _sipi_cpu(nir_data, red_data, blue_data):
    out = np.zeros(nir_data.shape, dtype=np.float32)
    rows, cols = nir_data.shape
    for y in range(0, rows):
        for x in range(0, cols):
            nir = nir_data[y, x]
            red = red_data[y, x]
            blue = blue_data[y, x]
            numerator = nir - blue
            denominator = nir - red
            if denominator != 0.0:
                out[y, x] = numerator / denominator
    return out


@cuda.jit
def _sipi_gpu(nir_data, red_data, blue_data, out):
    y, x = cuda.grid(2)
    if y < out.shape[0] and x < out.shape[1]:
        nir = nir_data[y, x]
        red = red_data[y, x]
        blue = blue_data[y, x]
        numerator = nir - blue
        denominator = nir - red
        if denominator != 0.0:
            out[y, x] = numerator / denominator


def _sipi_dask(nir_data, red_data, blue_data):
    out = da.map_blocks(_sipi_cpu, nir_data, red_data, blue_data,
                        meta=np.array(()))
    return out


def _sipi_cupy(nir_data, red_data, blue_data):
    griddim, blockdim = cuda_args(nir_data.shape)
    out = cupy.empty(nir_data.shape, dtype='f4')
    out[:] = cupy.nan
    _sipi_gpu[griddim, blockdim](nir_data, red_data, blue_data, out)
    return out


def _sipi_dask_cupy(nir_data, red_data, blue_data):
    out = da.map_blocks(_sipi_cupy, nir_data, red_data, blue_data,
                        dtype=cupy.float32, meta=cupy.array(()))
    return out


def sipi(nir_agg: DataArray, red_agg: DataArray, blue_agg: DataArray,
         name='sipi'):
    """
    Computes Structure Insensitive Pigment Index which helpful
    in early disease detection in vegetation.

    Parameters
    ----------
    nir_agg: xarray.DataArray
        2D array of near-infrared band data.
        (Sentinel 2: Band 8)
    red_agg: xarray.DataArray
        2D array of red band data.
        (Sentinel 2: Band 4)
    blue_agg: xarray.DataArray
        2D array of blue band data.
        (Sentinel 2: Band 2)
    name: str, optional (default = "sipi")
        Name of output DataArray.

    Returns
    ----------
     xarray.DataArray
        2D array, of the same type as the input, of calculated sipi values.
        All other input attributes are preserved.

    Notes:
    ----------
    Algorithm References:
    https://en.wikipedia.org/wiki/Enhanced_vegetation_index

    Examples:
    ----------
    Imports
    >>> import numpy as np
    >>> import xarray as xr
    >>> import xrspatial

    Create Sample Band Data
    >>> np.random.seed(0)
    >>> nir_agg = xr.DataArray(np.random.rand(4,4), dims = ["lat", "lon"])
    >>> height, width = nir_agg.shape
    >>> _lat = np.linspace(0, height - 1, height)
    >>> _lon = np.linspace(0, width - 1, width)
    >>> nir_agg["lat"] = _lat
    >>> nir_agg["lon"] = _lon

    >>> np.random.seed(1)
    >>> red_agg = xr.DataArray(np.random.rand(4,4), dims = ["lat", "lon"])
    >>> height, width = red_agg.shape
    >>> _lat = np.linspace(0, height - 1, height)
    >>> _lon = np.linspace(0, width - 1, width)
    >>> red_agg["lat"] = _lat
    >>> red_agg["lon"] = _lon

    >>> np.random.seed(2)
    >>> blue_agg = xr.DataArray(np.random.rand(4,4), dims = ["lat", "lon"])
    >>> height, width = blue_agg.shape
    >>> _lat = np.linspace(0, height - 1, height)
    >>> _lon = np.linspace(0, width - 1, width)
    >>> blue_agg["lat"] = _lat
    >>> blue_agg["lon"] = _lon

    >>> print(nir_agg, red_agg, blue_agg)
    <xarray.DataArray (lat: 4, lon: 4)>
    array([[0.5488135 , 0.71518937, 0.60276338, 0.54488318],
       [0.4236548 , 0.64589411, 0.43758721, 0.891773  ],
       [0.96366276, 0.38344152, 0.79172504, 0.52889492],
       [0.56804456, 0.92559664, 0.07103606, 0.0871293 ]])
    Coordinates:
    * lat      (lat) float64 0.0 1.0 2.0 3.0
    * lon      (lon) float64 0.0 1.0 2.0 3.0
    <xarray.DataArray (lat: 4, lon: 4)>
    array([[4.17022005e-01, 7.20324493e-01, 1.14374817e-04, 3.02332573e-01],
       [1.46755891e-01, 9.23385948e-02, 1.86260211e-01, 3.45560727e-01],
       [3.96767474e-01, 5.38816734e-01, 4.19194514e-01, 6.85219500e-01],
       [2.04452250e-01, 8.78117436e-01, 2.73875932e-02, 6.70467510e-01]])
    Coordinates:
    * lat      (lat) float64 0.0 1.0 2.0 3.0
    * lon      (lon) float64 0.0 1.0 2.0 3.0
    <xarray.DataArray (lat: 4, lon: 4)>
    array([[0.4359949 , 0.02592623, 0.54966248, 0.43532239],
       [0.4203678 , 0.33033482, 0.20464863, 0.61927097],
       [0.29965467, 0.26682728, 0.62113383, 0.52914209],
       [0.13457995, 0.51357812, 0.18443987, 0.78533515]])
    Coordinates:
    * lat      (lat) float64 0.0 1.0 2.0 3.0
    * lon      (lon) float64 0.0 1.0 2.0 3.0

    Create ARVI DataArray
    >>> data = xrspatial.multispectral.sipi(nir_agg, red_agg, blue_agg)
    >>> print(data)
    <xarray.DataArray 'sipi' (lat: 4, lon: 4)>
    array([[ 8.56038534e-01, -1.34225137e+02,  8.81124802e-02,
         4.51702802e-01],
       [ 1.18707483e-02,  5.70058976e-01,  9.26834671e-01,
         4.98894015e-01],
       [ 1.17130642e+00, -7.50533112e-01,  4.57925444e-01,
         1.58116224e-03],
       [ 1.19217212e+00,  8.67787369e+00, -2.59811674e+00,
         1.19691430e+00]])
    Coordinates:
    * lat      (lat) float64 0.0 1.0 2.0 3.0
    * lon      (lon) float64 0.0 1.0 2.0 3.0

    """

    validate_arrays(red_agg, nir_agg, blue_agg)

    mapper = ArrayTypeFunctionMapping(numpy_func=_sipi_cpu,
                                      dask_func=_sipi_dask,
                                      cupy_func=_sipi_cupy,
                                      dask_cupy_func=_sipi_dask_cupy)

    out = mapper(red_agg)(nir_agg.data, red_agg.data, blue_agg.data)

    return DataArray(out,
                     name=name,
                     coords=nir_agg.coords,
                     dims=nir_agg.dims,
                     attrs=nir_agg.attrs)


# EBBI ----------
@ngjit
def _ebbi_cpu(red_data, swir_data, tir_data):
    out = np.zeros(red_data.shape, dtype=np.float32)
    rows, cols = red_data.shape
    for y in range(0, rows):
        for x in range(0, cols):
            red = red_data[y, x]
            swir = swir_data[y, x]
            tir = tir_data[y, x]
            numerator = swir - red
            denominator = 10 * np.sqrt(swir + tir)
            if denominator != 0.0:
                out[y, x] = numerator / denominator
    return out


@cuda.jit
def _ebbi_gpu(red_data, swir_data, tir_data, out):
    y, x = cuda.grid(2)
    if y < out.shape[0] and x < out.shape[1]:
        red = red_data[y, x]
        swir = swir_data[y, x]
        tir = tir_data[y, x]
        numerator = swir - red
        denominator = nb.int64(10) * sqrt(swir + tir)
        if denominator != 0.0:
            out[y, x] = numerator / denominator


def _ebbi_dask(red_data, swir_data, tir_data):
    out = da.map_blocks(_ebbi_cpu, red_data, swir_data, tir_data,
                        meta=np.array(()))
    return out


def _ebbi_cupy(red_data, swir_data, tir_data):
    griddim, blockdim = cuda_args(red_data.shape)
    out = cupy.empty(red_data.shape, dtype='f4')
    out[:] = cupy.nan
    _ebbi_gpu[griddim, blockdim](red_data, swir_data, tir_data, out)
    return out


def _ebbi_dask_cupy(red_data, swir_data, tir_data):
    out = da.map_blocks(_ebbi_cupy, red_data, swir_data, tir_data,
                        dtype=cupy.float32, meta=cupy.array(()))
    return out


def ebbi(red_agg: DataArray, swir_agg: DataArray, tir_agg: DataArray,
         name='ebbi'):
    """
    Computes Enhanced Built-Up and Bareness Index (EBBI) which
    allows for easily distinguishing between built-up and bare land areas.

    Parameters:
    ----------
    red_agg: xarray.DataArray
        2D array of red band data.
        (Sentinel 2: Band 4)
    swir_agg: xarray.DataArray
        2D array of shortwave infrared band data.
        (Sentinel 2: Band 11)
    tir_agg: xarray.DataArray
        2D array of thermal infrared band data.
    name: str, optional (default = "ebbi")
        Name of output DataArray.

    Returns
    ----------
    xarray.DataArray
        2D array, of the same type as the input of calculated ebbi values.
        All other input attributes are preserved

    Notes:
    ----------
    Algorithm References:
        https://rdrr.io/cran/LSRS/man/EBBI.html

    Examples:
    ----------
    Imports
    >>> import numpy as np
    >>> import xarray as xr
    >>> import xrspatial

    Create Sample Band Data
    >>> np.random.seed(1)
    >>> red_agg = xr.DataArray(np.random.rand(4,4), dims = ["lat", "lon"])
    >>> height, width = red_agg.shape
    >>> _lat = np.linspace(0, height - 1, height)
    >>> _lon = np.linspace(0, width - 1, width)
    >>> red_agg["lat"] = _lat
    >>> red_agg["lon"] = _lon

    >>> np.random.seed(5)
    >>> swir_agg = xr.DataArray(np.random.rand(4,4), dims = ["lat", "lon"])
    >>> height, width = swir_agg.shape
    >>> _lat = np.linspace(0, height - 1, height)
    >>> _lon = np.linspace(0, width - 1, width)
    >>> swir_agg["lat"] = _lat
    >>> swir_agg["lon"] = _lon

    >>> np.random.seed(6)
    >>> tir_agg = xr.DataArray(np.random.rand(4,4), dims = ["lat", "lon"])
    >>> height, width = tir_agg.shape
    >>> _lat = np.linspace(0, height - 1, height)
    >>> _lon = np.linspace(0, width - 1, width)
    >>> tir_agg["lat"] = _lat
    >>> tir_agg["lon"] = _lon

    >>> print(red_agg, swir_agg, tir_agg)
    <xarray.DataArray (lat: 4, lon: 4)>
    array([[4.17022005e-01, 7.20324493e-01, 1.14374817e-04, 3.02332573e-01],
           [1.46755891e-01, 9.23385948e-02, 1.86260211e-01, 3.45560727e-01],
           [3.96767474e-01, 5.38816734e-01, 4.19194514e-01, 6.85219500e-01],
           [2.04452250e-01, 8.78117436e-01, 2.73875932e-02, 6.70467510e-01]])
    Coordinates:
      * lat      (lat) float64 0.0 1.0 2.0 3.0
      * lon      (lon) float64 0.0 1.0 2.0 3.0
     <xarray.DataArray (lat: 4, lon: 4)>
    array([[0.22199317, 0.87073231, 0.20671916, 0.91861091],
           [0.48841119, 0.61174386, 0.76590786, 0.51841799],
           [0.2968005 , 0.18772123, 0.08074127, 0.7384403 ],
           [0.44130922, 0.15830987, 0.87993703, 0.27408646]])
    Coordinates:
      * lat      (lat) float64 0.0 1.0 2.0 3.0
      * lon      (lon) float64 0.0 1.0 2.0 3.0
     <xarray.DataArray (lat: 4, lon: 4)>
    array([[0.89286015, 0.33197981, 0.82122912, 0.04169663],
           [0.10765668, 0.59505206, 0.52981736, 0.41880743],
           [0.33540785, 0.62251943, 0.43814143, 0.73588211],
           [0.51803641, 0.5788586 , 0.6453551 , 0.99022427]])
    Coordinates:
      * lat      (lat) float64 0.0 1.0 2.0 3.0
      * lon      (lon) float64 0.0 1.0 2.0 3.0
        Create EBBI DataArray
    >>> data = xrspatial.multispectral.ebbi(red_agg, swir_agg, tir_agg)
    >>> print(data)
    <xarray.DataArray 'ebbi' (lat: 4, lon: 4)>
    array([[-2.43983486, -2.58194492,  3.97432599, -0.42291921],
           [-0.11444052,  0.96786363,  0.59269999,  0.42374096],
           [ 0.61379897, -0.23840436, -0.05598088,  0.95193251],
           [ 1.32393891,  0.41574839,  0.72484653, -0.80669034]])
    Coordinates:
      * lat      (lat) float64 0.0 1.0 2.0 3.0
      * lon      (lon) float64 0.0 1.0 2.0 3.0
    """

    validate_arrays(red_agg, swir_agg, tir_agg)

    mapper = ArrayTypeFunctionMapping(numpy_func=_ebbi_cpu,
                                      dask_func=_ebbi_dask,
                                      cupy_func=_ebbi_cupy,
                                      dask_cupy_func=_ebbi_dask_cupy)

    out = mapper(red_agg)(red_agg.data, swir_agg.data, tir_agg.data)

    return DataArray(out,
                     name=name,
                     coords=red_agg.coords,
                     dims=red_agg.dims,
                     attrs=red_agg.attrs)


@ngjit
def _normalize_data_cpu(data, min_val, max_val, pixel_max):
    out = np.zeros_like(data)
    range_val = max_val - min_val
    rows, cols = data.shape
    # check range_val to avoid dividing by zero
    if range_val != 0:
        for y in range(rows):
            for x in range(cols):
                val = data[y, x]
                norm = (val - min_val) / range_val

                # sigmoid contrast enhancement
                # norm = 1 / (1 + np.exp(c * (th - norm)))
                out[y, x] = norm * pixel_max
    return out


def _normalize_data_numpy(data, pixel_max):
    min_val = np.nanmin(data)
    max_val = np.nanmax(data)
    out = _normalize_data_cpu(data, min_val, max_val, pixel_max)
    return out


def _normalize_data_dask(data, pixel_max):
    min_val = da.nanmin(data)
    max_val = da.nanmax(data)
    out = da.map_blocks(_normalize_data_cpu, data, min_val, max_val, pixel_max,
                        meta=np.array(()))
    return out


def _normalize_data_cupy(data, pixel_max):
    raise NotImplementedError('Not Supported')


def _normalize_data_dask_cupy(data, pixel_max):
    raise NotImplementedError('Not Supported')


def _normalize_data(agg, pixel_max=255.0):
    mapper = ArrayTypeFunctionMapping(numpy_func=_normalize_data_numpy,
                                      dask_func=_normalize_data_dask,
                                      cupy_func=_normalize_data_cupy,
                                      dask_cupy_func=_normalize_data_dask_cupy)
    out = mapper(agg)(agg.data, pixel_max)
    return out


<<<<<<< HEAD
@ngjit
def _contrast_enhancement_numpy(data, contrast, brightness):
    out = np.zeros_like(data)
    rows, cols = data.shape
    for y in range(rows):
        for x in range(cols):
            out[y, x] = data[y, x] * contrast + brightness
    return out


def _contrast_enhancement_dask(data, contrast, brightness):
    out = data.map_blocks(_contrast_enhancement_numpy, contrast, brightness,
                        meta=np.array(()))
    return out


def _contrast_enhancement_cupy(data, contrast, brightness):
    raise NotImplementedError('Not Supported')


def _contrast_enhancement_dask_cupy(data, contrast, brightness):
    raise NotImplementedError('Not Supported')


def _contrast_enhancement(agg, contrast, brightness):
    mapper = ArrayTypeFunctionMapping(numpy_func=_contrast_enhancement_numpy,
                                      dask_func=_contrast_enhancement_dask,
                                      cupy_func=_contrast_enhancement_cupy,
                                      dask_cupy_func=_contrast_enhancement_dask_cupy)
    out = mapper(agg)(agg.data, contrast, brightness)
    return out


def true_color(r, g, b, contrast=4, brightness=10, nodata=1):
=======
def true_color(r, g, b, nodata=1):
>>>>>>> 131b636d
    """
    Create true color image from 3 bands red, green and blue
    Parameters:
    ----------
    r: xarray.DataArray
        2D array of red band data.
        (Sentinel 2: Band 4)
    g: xarray.DataArray
        2D array of green band data.
        (Sentinel 2: Band 3)
    b: xarray.DataArray
        2D array of blue band data.
        (Sentinel 2: Band 2)

    Returns
    ----------
    PIL Image
    """

    h, w = r.shape

    data = np.zeros((h, w, 4), dtype=np.uint8)
<<<<<<< HEAD

    norm_r = (_normalize_data(r)).astype(np.uint8)
    norm_g = (_normalize_data(g)).astype(np.uint8)
    norm_b = (_normalize_data(b)).astype(np.uint8)

    norm_r = _contrast_enhancement(DataArray(norm_r), contrast, brightness)
    norm_g = _contrast_enhancement(DataArray(norm_g), contrast, brightness)
    norm_b = _contrast_enhancement(DataArray(norm_b), contrast, brightness)

    data[:, :, 0] = norm_r
    data[:, :, 1] = norm_g
    data[:, :, 2] = norm_b
=======
    data[:, :, 0] = (_normalize_data(r)).astype(np.uint8)
    data[:, :, 1] = (_normalize_data(g)).astype(np.uint8)
    data[:, :, 2] = (_normalize_data(b)).astype(np.uint8)
>>>>>>> 131b636d

    a = np.where(np.logical_or(np.isnan(r), r <= nodata), 0, 255)
    data[:, :, 3] = a.astype(np.uint8)

    return Image.fromarray(data, 'RGBA')


def ndsi(green_agg: DataArray, swir1_agg: DataArray, name='ndsi'):
    """
    """
    validate_arrays(green_agg, swir1_agg)

    mapper = ArrayTypeFunctionMapping(numpy_func=_normalized_ratio_cpu,
                                      dask_func=_run_normalized_ratio_dask,
                                      cupy_func=_run_normalized_ratio_cupy,
                                      dask_cupy_func=_run_normalized_ratio_dask_cupy)

    out = mapper(green_agg)(green_agg.data, swir1_agg.data)

    return DataArray(out,
                     name=name,
                     coords=green_agg.coords,
                     dims=green_agg.dims,
                     attrs=green_agg.attrs)


@ngjit
def _ratio_cpu(arr1, arr2):
    out = np.zeros(arr1.shape, dtype=np.float32)
    rows, cols = arr1.shape
    for y in range(0, rows):
        for x in range(0, cols):
            numerator = arr1[y, x]
            denominator = arr2[y, x]
            if denominator == 0.0:
                continue
            else:
                out[y, x] = numerator / denominator
    return out


def _ratio_dask(arr1, arr2):
    out = da.map_blocks(_ratio_cpu, arr1, arr2,
                        meta=np.array(()))
    return out


@cuda.jit
def _ratio_gpu(arr1, arr2, out):
    y, x = cuda.grid(2)
    if y < out.shape[0] and x < out.shape[1]:
        numerator = arr1[y, x]
        denominator = arr2[y, x]
        if denominator != 0.0:
            out[y, x] = numerator / denominator


def _ratio_cupy(arr1, arr2):
    griddim, blockdim = cuda_args(arr1.shape)
    out = cupy.empty(arr1.shape, dtype='f4')
    out[:] = cupy.nan
    _ratio_gpu[griddim, blockdim](arr1, arr2, out)
    return out


def _ratio_dask_cupy(arr1, arr2):
    out = da.map_blocks(_ratio_cupy, arr1, arr2,
                        dtype=cupy.float32, meta=cupy.array(()))
    return out


def ratio(agg1, agg2, name='ratio'):

    # calculate ratio agg1.data / agg2.data

    validate_arrays(agg1, agg2)
    mapper = ArrayTypeFunctionMapping(numpy_func=_ratio_cpu,
                                      dask_func=_ratio_dask,
                                      cupy_func=_ratio_cupy,
                                      dask_cupy_func=_ratio_dask_cupy)
    out = mapper(agg1)(agg1.data, agg2.data)
    return DataArray(out,
                     name=name,
                     coords=agg1.coords,
                     dims=agg1.dims,
                     attrs=agg1.attrs)


@ngjit
def _thresholding_cpu(data, lower, upper):
    out = np.zeros_like(data)
    rows, cols = out.shape
    for y in range(rows):
        for x in range(cols):
            if data[y, x] < lower:
                out[y, x] = 0
            elif data[y, x] > upper:
                out[y, x] = upper
            else:
                out[y, x] = data[y, x]
    return out


def _thresholding_numpy(data, lower, upper):
    out = _thresholding_cpu(data, lower, upper)
    out = _normalize_data_numpy(out, pixel_max=1.0)
    # TODO: handle nans?
    # replace nans with nan_value
    # out[~np.isfinite(out)] = nan_value
    return out


def _thresholding_dask(data, lower, upper):
    out = da.map_blocks(_thresholding_cpu, data, lower, upper,
                        meta=np.array(()))
    out = _normalize_data_dask(out, pixel_max=1.0)
    return out


def _thresholding_cupy(data, lower, upper):
    raise NotImplementedError('Not Supported')


def _thresholding_dask_cupy(data, lower, upper):
    raise NotImplementedError('Not Supported')


def _thresholding(agg, lower, upper):
    mapper = ArrayTypeFunctionMapping(numpy_func=_thresholding_numpy,
                                      dask_func=_thresholding_dask,
                                      cupy_func=_thresholding_cupy,
                                      dask_cupy_func=_thresholding_dask_cupy)
    out = mapper(agg)(agg.data, lower, upper)
    return out


def drop_clouds(red, green, blue, nir, swir1, name='drop_clouds'):
    """
    Algorithm references:
    - https://earth.esa.int/c/document_library/get_file?folderId=349490&name=DLFE-4518.pdf
    - https://sentinels.copernicus.eu/web/sentinel/technical-guides/sentinel-2-msi/level-2a/algorithm

    """

    # step 1a: _thresholding_numpy red
    lower_red = 0.07
    upper_red = 0.25
    normalized_red = _normalize_data(red, pixel_max=1.)
    prob_red = _thresholding(DataArray(normalized_red), lower_red, upper_red)

    # step 1b: Normalised Difference Snow Index (NDSI)
    lower_ndsi = -0.24
    upper_ndsi = 0.16
    _ndsi = ndsi(green, swir1)
    prob_ndsi = _thresholding(_ndsi, lower_ndsi, upper_ndsi)

    # step 3: NDVI
    lower_ndiv = 0.36
    upper_ndvi = 0.4
    _ndvi = ndvi(nir, red)
    prob_ndvi = 1 - _thresholding(_ndvi, lower_ndiv, upper_ndvi)

    # step 4: Ratio Band 8 / Band 3 for senescing vegetation
    lower_ng = 1.5
    upper_ng = 2.5
    ratio_ng = ratio(nir, green)
    prob_ng = 1 - _thresholding(ratio_ng, lower_ng, upper_ng)

    # step 5: Ratio Band 2 / Band 11 for soils and water bodies
    ratio_bs = ratio(blue, swir1)
    # Pass 1 for soils detection
    lower_bs1 = 0.55
    upper_bs1 = 0.8
    prob_bs1 = _thresholding(ratio_bs, lower_bs1, upper_bs1)
    # Pass 2 for water bodies detection
    lower_bs2 = 2.0
    upper_bs2 = 4.0
    prob_bs2 = 1 - _thresholding(ratio_bs, lower_bs2, upper_bs2)

    # step 6: Ratio Band 8 / band 11 for rocks and sands in deserts
    lower_ns = 0.9
    upper_ns = 1.1
    ratio_ns = ratio(nir, swir1)
    prob_ns = _thresholding(ratio_ns, lower_ns, upper_ns)

    out = prob_red * prob_ndsi * prob_ndvi * prob_ng * prob_bs1 * prob_bs2 * prob_ns

    return DataArray(out,
                     name=name,
                     coords=red.coords,
                     dims=red.dims,
                     attrs=red.attrs)

<|MERGE_RESOLUTION|>--- conflicted
+++ resolved
@@ -1545,7 +1545,6 @@
     return out
 
 
-<<<<<<< HEAD
 @ngjit
 def _contrast_enhancement_numpy(data, contrast, brightness):
     out = np.zeros_like(data)
@@ -1580,9 +1579,6 @@
 
 
 def true_color(r, g, b, contrast=4, brightness=10, nodata=1):
-=======
-def true_color(r, g, b, nodata=1):
->>>>>>> 131b636d
     """
     Create true color image from 3 bands red, green and blue
     Parameters:
@@ -1605,7 +1601,6 @@
     h, w = r.shape
 
     data = np.zeros((h, w, 4), dtype=np.uint8)
-<<<<<<< HEAD
 
     norm_r = (_normalize_data(r)).astype(np.uint8)
     norm_g = (_normalize_data(g)).astype(np.uint8)
@@ -1618,11 +1613,6 @@
     data[:, :, 0] = norm_r
     data[:, :, 1] = norm_g
     data[:, :, 2] = norm_b
-=======
-    data[:, :, 0] = (_normalize_data(r)).astype(np.uint8)
-    data[:, :, 1] = (_normalize_data(g)).astype(np.uint8)
-    data[:, :, 2] = (_normalize_data(b)).astype(np.uint8)
->>>>>>> 131b636d
 
     a = np.where(np.logical_or(np.isnan(r), r <= nodata), 0, 255)
     data[:, :, 3] = a.astype(np.uint8)
@@ -1814,5 +1804,4 @@
                      name=name,
                      coords=red.coords,
                      dims=red.dims,
-                     attrs=red.attrs)
-
+                     attrs=red.attrs)