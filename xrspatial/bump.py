import numpy as np

import xarray as xr
from xarray import DataArray

from xrspatial.utils import ngjit

from typing import Optional

# TODO: change parameters to take agg instead of height / width


@ngjit
def _finish_bump(width, height, locs, heights, spread):
    out = np.zeros((height, width))
    rows, cols = out.shape
    s = spread ** 2  # removed sqrt for perf.
    for i in range(len(heights)):
        x = locs[i][0]
        y = locs[i][1]
        z = heights[i]
        out[y, x] = out[y, x] + z
        if s > 0:
            for nx in range(max(x - spread, 0), min(x + spread, width)):
                for ny in range(max(y - spread, 0), min(y + spread, height)):
                    d2 = (nx - x) * (nx - x) + (ny - y) * (ny - y)
                    if d2 <= s:
                        out[ny, nx] = out[ny, nx] + (out[y, x] * (d2 / s))
    return out


def bump(width: int,
        height: int,
        count: Optional[int] = None,
        height_func = None,
        spread: int = 1) -> xr.DataArray:
    """
    Generate a simple bump map to simulate the appearance of land
    features.

    Using a user-defined height function, determines at what elevation
    a specific bump height is acceptable. Bumps of number `count` are
    applied over the area `width` x `height`.

    Parameters
    ----------
    width : int
        Total width, in pixels, of the image.
    height : int
        Total height, in pixels, of the image.
    count : int
        Number of bumps to generate.
    height_func : function which takes x, y and returns a height value
        Function used to apply varying bump heights to different
        elevations.
    spread : int, default=1
        Number of pixels to spread on all sides.

    Returns
    -------
    bump_agg : xarray.DataArray
        2D aggregate array of calculated bump heights.

    References
    ----------
<<<<<<< HEAD
        - ICA: http://www.mountaincartography.org/mt_hood/pdfs/nighbert_bump1.pdf

    Examples
    --------
    .. plot::
       :include-source:

        import datashader as ds
        import matplotlib.pyplot as plt
        import numpy as np
        from xrspatial import generate_terrain, bump
        from functools import partial

        # Create Canvas
        W = 500 
        H = 300
        cvs = ds.Canvas(plot_width = W,
                        plot_height = H,
                        x_range = (-20e6, 20e6),
                        y_range = (-20e6, 20e6))

        # Generate Example Terrain
        terrain_agg = generate_terrain(canvas = cvs)

        # Edit Attributes
        terrain_agg = terrain_agg.assign_attrs({'Description': 'Example Terrain',
                                                'units': 'km',
                                                'Max Elevation': '4000'})
        
        terrain_agg = terrain_agg.rename({'x': 'lon', 'y': 'lat'})
        terrain_agg = terrain_agg.rename('Elevation')

        # Create Height Function
        def heights(locations, src, src_range, height = 20):
            num_bumps = locations.shape[0]
            out = np.zeros(num_bumps, dtype = np.uint16)
            for r in range(0, num_bumps):
                loc = locations[r]
                x = loc[0]
                y = loc[1]
                val = src[y, x]
                if val >= src_range[0] and val < src_range[1]:
                    out[r] = height
            return out

        # Create Bump Map Aggregate Array
        bump_count = 10000
        src = terrain_agg.data

        # Short Bumps from z = 1000 to z = 1300
        bump_agg = bump(width = W, height = H, count = bump_count,
                        height_func = partial(heights, src = src,
                                            src_range = (1000, 1300),
                                            height = 5))

        # Tall Bumps from z = 1300 to z = 1700
        bump_agg += bump(width = W, height = H, count = bump_count // 2,
                        height_func = partial(heights, src = src,
                                            src_range = (1300, 1700),
                                            height=20))

        # Short Bumps from z = 1700 to z = 2000
        bump_agg += bump(width = W, height = H, count = bump_count // 3,
                        height_func = partial(heights, src = src,
                                            src_range = (1700, 2000),
                                            height=5))
        # Edit Attributes
        bump_agg = bump_agg.assign_attrs({'Description': 'Example Bump Map',
                                          'units': 'km'})

        bump_agg = bump_agg.rename('Bump Height')

        # Rename Coordinates
        bump_agg = bump_agg.assign_coords({'x': terrain_agg.coords['lon'].data,
                                           'y': terrain_agg.coords['lat'].data})

        # Remove zeros
        bump_agg.data[bump_agg.data == 0] = np.nan

        # Plot Terrain
        terrain_agg.plot(cmap = 'terrain', aspect = 2, size = 4)
        plt.title("Terrain")
        plt.ylabel("latitude")
        plt.xlabel("longitude")

        # Plot Bump Map
        bump_agg.plot(cmap = 'summer', aspect = 2, size = 4)
        plt.title("Bump Map")
        plt.ylabel("latitude")
        plt.xlabel("longitude")

    .. sourcecode:: python

        >>> print(terrain_agg[200:203, 200:202])
        <xarray.DataArray 'Elevation' (lat: 3, lon: 2)>
        array([[1264.02249454, 1261.94748873],
               [1285.37061171, 1282.48046696],
               [1306.02305679, 1303.40657515]])
        Coordinates:
          * lon      (lon) float64 -3.96e+06 -3.88e+06
          * lat      (lat) float64 6.733e+06 6.867e+06 7e+06
        Attributes:
            res:            1
            Description:    Example Terrain
            units:          km
            Max Elevation:  4000

    .. sourcecode:: python

        >>> print(bump_agg[200:205, 200:206])
        <xarray.DataArray 'Bump Height' (y: 5, x: 6)>
        array([[nan, nan, nan, nan,  5.,  5.],
               [nan, nan, nan, nan, nan,  5.],
               [nan, nan, nan, nan, nan, nan],
               [nan, nan, nan, nan, nan, nan],
               [nan, nan, nan, nan, nan, nan]])
        Coordinates:
          * x        (x) float64 -3.96e+06 -3.88e+06 -3.8e+06 ... -3.64e+06 -3.56e+06
          * y        (y) float64 6.733e+06 6.867e+06 7e+06 7.133e+06 7.267e+06
        Attributes:
            res:          1
            Description:  Example Bump Map
            units:        km
=======
    Algorithm References:
        - Nighbert, JS, Bureau of Land Management, Portland, OR, Using “Materials and Textures” in Cartographic Presentations A.K.A. “Bump Mapping”, http://www.mountaincartography.org/mt_hood/pdfs/nighbert_bump1.pdf, Accessed Apr. 21, 2021. # noqa

    Examples:
    ----------
    Imports
    >>> import numpy as np
    >>> import datashader as ds
    >>> from datashader.transfer_functions import shade

    Generate Terrain
    >>> from xrspatial import generate_terrain

    >>> W = 800
    >>> H = 600

    >>> cvs = ds.Canvas(plot_width = W, plot_height = H,
                            x_range = (-20e6, 20e6), y_range = (-20e6, 20e6))
    >>> terrain = generate_terrain(canvas=cvs)

    Create Height Function
    >>> from functools import partial
    >>> from xrspatial import bump

    >>> def heights(locations, src, src_range, height=20):
    >>>     num_bumps = locations.shape[0]
    >>>     out = np.zeros(num_bumps, dtype=np.uint16)
    >>>     for r in range(0, num_bumps):
    >>>         loc = locations[r]
    >>>         x = loc[0]
    >>>         y = loc[1]
    >>>         val = src[y, x]
    >>>         if val >= src_range[0] and val < src_range[1]:
    >>>             out[r] = height
    >>>    return out

    Create Bump Map
    >>> bump_count = 10000
    >>> src = terrain.data
    >>> bumps = bump(W, H, count = bump_count,
                     height_func = partial(heights,
                                           src = src,
                                           src_range = (1000, 1300),
                                           height = 5))
    >>> bumps += bump(W, H, count = bump_count//2,
                     height_func = partial(heights,
                                           src = src,
                                           src_range = (1300, 1700),
                                           height = 20))
    >>> print(bumps)
    <xarray.DataArray (y: 600, x: 800)>
    array([[0., 0., 0., ..., 0., 0., 0.],
           [0., 0., 0., ..., 0., 0., 0.],
           [0., 0., 0., ..., 0., 0., 0.],
           ...,
           [0., 0., 0., ..., 0., 0., 0.],
           [0., 0., 0., ..., 0., 0., 0.],
           [0., 0., 0., ..., 0., 0., 0.]])
    Dimensions without coordinates: y, x
    Attributes:
        res:      1

    Terrrain Example:
        - makepath, User Guide, https://makepath.github.io/xarray-spatial/assets/examples/user-guide.html, Accessed Apr. 21, 2021. # noqa
>>>>>>> 74cdecd2
    """
    linx = range(width)
    liny = range(height)

    if count is None:
        count = width * height // 10

    if height_func is None:
        height_func = lambda bumps: np.ones(len(bumps)) # noqa

    # create 2d array of random x, y for bump locations
    locs = np.empty((count, 2), dtype=np.uint16)
    locs[:, 0] = np.random.choice(linx, count)
    locs[:, 1] = np.random.choice(liny, count)

    heights = height_func(locs)

    bumps = _finish_bump(width, height, locs, heights, spread)
    return DataArray(bumps, dims=['y', 'x'], attrs=dict(res=1))<|MERGE_RESOLUTION|>--- conflicted
+++ resolved
@@ -63,7 +63,6 @@
 
     References
     ----------
-<<<<<<< HEAD
         - ICA: http://www.mountaincartography.org/mt_hood/pdfs/nighbert_bump1.pdf
 
     Examples
@@ -187,72 +186,6 @@
             res:          1
             Description:  Example Bump Map
             units:        km
-=======
-    Algorithm References:
-        - Nighbert, JS, Bureau of Land Management, Portland, OR, Using “Materials and Textures” in Cartographic Presentations A.K.A. “Bump Mapping”, http://www.mountaincartography.org/mt_hood/pdfs/nighbert_bump1.pdf, Accessed Apr. 21, 2021. # noqa
-
-    Examples:
-    ----------
-    Imports
-    >>> import numpy as np
-    >>> import datashader as ds
-    >>> from datashader.transfer_functions import shade
-
-    Generate Terrain
-    >>> from xrspatial import generate_terrain
-
-    >>> W = 800
-    >>> H = 600
-
-    >>> cvs = ds.Canvas(plot_width = W, plot_height = H,
-                            x_range = (-20e6, 20e6), y_range = (-20e6, 20e6))
-    >>> terrain = generate_terrain(canvas=cvs)
-
-    Create Height Function
-    >>> from functools import partial
-    >>> from xrspatial import bump
-
-    >>> def heights(locations, src, src_range, height=20):
-    >>>     num_bumps = locations.shape[0]
-    >>>     out = np.zeros(num_bumps, dtype=np.uint16)
-    >>>     for r in range(0, num_bumps):
-    >>>         loc = locations[r]
-    >>>         x = loc[0]
-    >>>         y = loc[1]
-    >>>         val = src[y, x]
-    >>>         if val >= src_range[0] and val < src_range[1]:
-    >>>             out[r] = height
-    >>>    return out
-
-    Create Bump Map
-    >>> bump_count = 10000
-    >>> src = terrain.data
-    >>> bumps = bump(W, H, count = bump_count,
-                     height_func = partial(heights,
-                                           src = src,
-                                           src_range = (1000, 1300),
-                                           height = 5))
-    >>> bumps += bump(W, H, count = bump_count//2,
-                     height_func = partial(heights,
-                                           src = src,
-                                           src_range = (1300, 1700),
-                                           height = 20))
-    >>> print(bumps)
-    <xarray.DataArray (y: 600, x: 800)>
-    array([[0., 0., 0., ..., 0., 0., 0.],
-           [0., 0., 0., ..., 0., 0., 0.],
-           [0., 0., 0., ..., 0., 0., 0.],
-           ...,
-           [0., 0., 0., ..., 0., 0., 0.],
-           [0., 0., 0., ..., 0., 0., 0.],
-           [0., 0., 0., ..., 0., 0., 0.]])
-    Dimensions without coordinates: y, x
-    Attributes:
-        res:      1
-
-    Terrrain Example:
-        - makepath, User Guide, https://makepath.github.io/xarray-spatial/assets/examples/user-guide.html, Accessed Apr. 21, 2021. # noqa
->>>>>>> 74cdecd2
     """
     linx = range(width)
     liny = range(height)
