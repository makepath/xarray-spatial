import pytest
import numpy as np
import pandas as pd
import xarray as xa

from xrspatial import zonal_stats as stats
from xrspatial import zonal_apply as apply
from xrspatial import zonal_crosstab as crosstab
<<<<<<< HEAD
from xrspatial import suggest_zonal_canvas
=======
from xrspatial import trim
from xrspatial import crop
>>>>>>> 7f9c5d19


from xrspatial.zonal import regions


def stats_create_zones_values():
    # create valid "zones" and "values" for testing stats()
    zones_val = np.array([[0, 1, 1, 2, 4, 0, 0],
                          [0, 0, 1, 1, 2, 1, 4],
                          [4, 2, 2, 4, 4, 4, 0]])
    zones = xa.DataArray(zones_val)

    values_val = np.array([[0, 12, 10, 2, 3.25, np.nan, np.nan],
                           [0, 0, -11, 4, -2.5, np.nan, 7],
                           [np.nan, 3.5, -9, 4, 2, 0, np.inf]])
    values = xa.DataArray(values_val)
    return zones, values


def test_stats_default():
    zones, values = stats_create_zones_values()

    unique_values = [1, 2, 4]
    masked_values = np.ma.masked_invalid(values.values)
    zone_vals_1 = np.ma.masked_where(zones != 1, masked_values)
    zone_vals_2 = np.ma.masked_where(zones != 2, masked_values)
    zone_vals_3 = np.ma.masked_where(zones != 4, masked_values)

    zone_means = [zone_vals_1.mean(), zone_vals_2.mean(), zone_vals_3.mean()]
    zone_maxes = [zone_vals_1.max(), zone_vals_2.max(), zone_vals_3.max()]
    zone_mins = [zone_vals_1.min(), zone_vals_2.min(), zone_vals_3.min()]
    zone_stds = [zone_vals_1.std(), zone_vals_2.std(), zone_vals_3.std()]
    zone_vars = [zone_vals_1.var(), zone_vals_2.var(), zone_vals_3.var()]

    zone_counts = [np.ma.count(zone_vals_1),
                   np.ma.count(zone_vals_2),
                   np.ma.count(zone_vals_3)]

    # default stat_funcs=['mean', 'max', 'min', 'std', 'var', 'count']
    df = stats(zones=zones, values=values)

    assert isinstance(df, pd.DataFrame)

    # indices of the output DataFrame matches the unique values in `zones`
    idx = df.index.tolist()
    assert idx == unique_values

    num_cols = len(df.columns)
    # there are 5 statistics in default setting
    assert num_cols == 6

    assert zone_means == df['mean'].tolist()
    assert zone_maxes == df['max'].tolist()
    assert zone_mins == df['min'].tolist()
    assert zone_stds == df['std'].tolist()
    assert zone_vars == df['var'].tolist()
    assert zone_counts == df['count'].tolist()

    # custom stats
    def cal_sum(values):
        return values.sum()

    def cal_double_sum(values):
        return values.sum() * 2

    zone_sums = [cal_sum(zone_vals_1), cal_sum(zone_vals_2),
                 cal_sum(zone_vals_3)]
    zone_double_sums = [cal_double_sum(zone_vals_1),
                        cal_double_sum(zone_vals_2),
                        cal_double_sum(zone_vals_3)]

    custom_stats = {'sum': cal_sum, 'double sum': cal_double_sum}
    df = stats(zones=zones, values=values, stat_funcs=custom_stats)

    assert isinstance(df, pd.DataFrame)
    # indices of the output DataFrame matches the unique values in `zones`
    idx = df.index.tolist()
    assert idx == unique_values
    num_cols = len(df.columns)
    # there are 2 statistics
    assert num_cols == 2
    assert zone_sums == df['sum'].tolist()
    assert zone_double_sums == df['double sum'].tolist()


# TODO: get this test passing
def _test_stats_invalid_custom_stat():
    zones, values = stats_create_zones_values()

    def cal_sum(values):
        return values.sum()

    custom_stats = {'sum': cal_sum}

    # custom stat only takes 1 argument. Thus, raise error
    with pytest.raises(Exception) as e_info:  # noqa
        stats(zones=zones, values=values, stat_funcs=custom_stats)


def test_stats_invalid_stat_input():
    zones, values = stats_create_zones_values()

    # invalid stats
    custom_stats = ['some_stat']
    with pytest.raises(Exception) as e_info:  # noqa
        stats(zones=zones, values=values, stat_funcs=custom_stats)

    # invalid values:
    zones = xa.DataArray(np.array([1, 2, 0], dtype=np.int))
    values = xa.DataArray(np.array(['apples', 'foobar', 'cowboy']))
    with pytest.raises(Exception) as e_info:  # noqa
        stats(zones=zones, values=values)

    # invalid zones
    zones = xa.DataArray(np.array([1, 2, 0.5]))
    values = xa.DataArray(np.array([1, 2, 0.5]))
    with pytest.raises(Exception) as e_info:  # noqa
        stats(zones=zones, values=values)

    # mismatch shape between zones and values:
    zones = xa.DataArray(np.array([1, 2, 0]))
    values = xa.DataArray(np.array([1, 2, 0, np.nan]))
    with pytest.raises(Exception) as e_info:  # noqa
        stats(zones=zones, values=values)


def test_crosstab_invalid_input():
    # invalid zones dims (must be 2d)
    zones = xa.DataArray(np.array([1, 2, 0]))
    values = xa.DataArray(np.array([[[1, 2, 0.5]]]),
                          dims=['lat', 'lon', 'race'])
    values['race'] = ['cat1', 'cat2', 'cat3']
    with pytest.raises(Exception) as e_info:
        crosstab(zones_agg=zones, values_agg=values)

    # invalid zones dtype (must be int)
    zones = xa.DataArray(np.array([[1, 2, 0.5]]))
    with pytest.raises(Exception) as e_info:  # noqa
        crosstab(zones_agg=zones, values_agg=values)

    # invalid values
    zones = xa.DataArray(np.array([[1, 2, 0]], dtype=np.int))
    # values must be either int or float
    values = xa.DataArray(np.array([[['apples', 'foobar', 'cowboy']]]),
                          dims=['lat', 'lon', 'race'])
    values['race'] = ['cat1', 'cat2', 'cat3']
    with pytest.raises(Exception) as e_info:  # noqa
        crosstab(zones_agg=zones, values_agg=values)

    # mismatch shape zones and values
    zones = xa.DataArray(np.array([[1, 2]]))
    values = xa.DataArray(np.array([[[1, 2, np.nan]]]),
                          dims=['lat', 'lon', 'race'])
    values['race'] = ['cat1', 'cat2', 'cat3']
    with pytest.raises(Exception) as e_info:  # noqa
        crosstab(zones_agg=zones, values_agg=values)

    # invalid layer
    zones = xa.DataArray(np.array([[1, 2]]))
    values = xa.DataArray(np.array([[[1, 2, np.nan]]]),
                          dims=['lat', 'lon', 'race'])
    values['race'] = ['cat1', 'cat2', 'cat3']
    # this layer does not exist in values agg
    layer = 'cat'
    with pytest.raises(Exception) as e_info:  # noqa
        crosstab(zones_agg=zones, values_agg=values, layer=layer)


def test_crosstab_no_zones():
    # create valid `values_agg`
    values_agg = xa.DataArray(np.zeros(24).reshape(2, 3, 4),
                              dims=['lat', 'lon', 'race'])
    values_agg['race'] = ['cat1', 'cat2', 'cat3', 'cat4']
    # create a valid `zones_agg` with compatiable shape
    # no zone
    zones_arr = np.zeros((2, 3), dtype=np.int)
    zones_agg = xa.DataArray(zones_arr)

    num_cats = len(values_agg.dims[-1])
    df = crosstab(zones_agg, values_agg)

    # number of columns = number of categories
    assert len(df.columns) == num_cats
    # no row as no zone
    assert len(df.index) == 0


def test_crosstab_no_values():
    # create valid `values_agg` of 0s
    values_agg = xa.DataArray(np.zeros(24).reshape(2, 3, 4),
                              dims=['lat', 'lon', 'race'])
    values_agg['race'] = ['cat1', 'cat2', 'cat3', 'cat4']

    # create a valid `zones_agg` with compatiable shape
    zones_arr = np.arange(6, dtype=np.int).reshape(2, 3)
    zones_agg = xa.DataArray(zones_arr)

    df = crosstab(zones_agg, values_agg)

    num_cats = len(values_agg.dims[-1])
    # number of columns = number of categories
    assert len(df.columns) == num_cats

    # exclude region with 0 zone id
    zone_idx = set(np.unique(zones_arr)) - {0}
    num_zones = len(zone_idx)
    # number of rows = number of zones
    assert len(df.index) == num_zones

    num_zeros = (df == 0).sum().sum()
    # all are 0s
    assert num_zeros == num_zones * num_cats


def test_crosstab_3d():
    # create valid `values_agg` of np.nan and np.inf
    values_agg = xa.DataArray(np.ones(24).reshape(2, 3, 4),
                              dims=['lat', 'lon', 'race'])
    values_agg['race'] = ['cat1', 'cat2', 'cat3', 'cat4']
    layer = 'race'

    # create a valid `zones_agg` with compatiable shape
    zones_arr = np.arange(6, dtype=np.int).reshape(2, 3)
    zones_agg = xa.DataArray(zones_arr)

    df = crosstab(zones_agg, values_agg, layer)

    num_cats = len(values_agg.dims[-1])
    # number of columns = number of categories
    assert len(df.columns) == num_cats

    # exclude region with 0 zone id
    zone_idx = list(set(np.unique(zones_arr)) - {0})
    num_zones = len(zone_idx)
    # number of rows = number of zones
    assert len(df.index) == num_zones

    num_nans = df.isnull().sum().sum()
    # no NaN
    assert num_nans == 0

    # values_agg are all 1s, so all categories have same percentage over zones
    for col in df.columns:
        assert len(df[col].unique()) == 1

    df['check_sum'] = df.apply(
        lambda r: r['cat1'] + r['cat2'] + r['cat3'] + r['cat4'], axis=1)
    # sum of a row is 1.0
    assert df['check_sum'][zone_idx[0]] == 1.0


def test_crosstab_2d():
    values_val = np.asarray([[0, 0, 10, 20],
                             [0, 0, 0, 10],
                             [np.inf, 30, 20, 50],
                             [10, 30, 40, 40],
                             [10, np.nan, 50, 0]])
    values_agg = xa.DataArray(values_val, dims=['lat', 'lon'])
    zones_val = np.asarray([[1, 1, 6, 6],
                            [1, 1, 6, 6],
                            [3, 5, 6, 6],
                            [3, 5, 7, 7],
                            [3, 7, 7, 0]])
    zones_agg = xa.DataArray(zones_val, dims=['lat', 'lon'])

    df = crosstab(zones_agg, values_agg)

    num_cats = 6  # 0, 10, 20, 30, 40, 50
    # number of columns = number of categories
    assert len(df.columns) == num_cats

    # exclude region with 0 zone id
    zone_idx = list(set(np.unique(zones_agg.data)) - {0})
    num_zones = len(zone_idx)
    # number of rows = number of zones
    assert len(df.index) == num_zones
    df.loc[:, 'check_sum'] = df.sum(axis=1)
    # sum of a row is 1.0
    assert df['check_sum'][zone_idx[0]] == 1.0


def test_apply_invalid_input():
    def func(x):
        return 0

    # invalid dims (must be 2d)
    zones = xa.DataArray(np.array([1, 2, 0]))
    values = xa.DataArray(np.array([[[1, 2, 0.5]]]))
    with pytest.raises(Exception) as e_info:
        apply(zones, values, func)

    # invalid zones data dtype (must be int)
    zones = xa.DataArray(np.array([[1, 2, 0.5]]))
    values = xa.DataArray(np.array([[[1, 2, 0.5]]]))
    with pytest.raises(Exception) as e_info:
        apply(zones, values, func)

    # invalid values data dtype (must be int or float)
    values = xa.DataArray(np.array([['apples', 'foobar', 'cowboy']]))
    zones = xa.DataArray(np.array([[1, 2, 0]]))
    with pytest.raises(Exception) as e_info:
        apply(zones, values, func)

    # invalid values dim (must be 2d or 3d)
    values = xa.DataArray(np.array([1, 2, 0.5]))
    zones = xa.DataArray(np.array([[1, 2, 0]]))
    with pytest.raises(Exception) as e_info:
        apply(zones, values, func)

    zones = xa.DataArray(np.array([[1, 2, 0], [1, 2, 3]]))
    values = xa.DataArray(np.array([[1, 2, 0.5]]))
    # mis-match zones.shape and values.shape
    with pytest.raises(Exception) as e_info:  # noqa
        apply(zones, values, func)


def test_apply():

    def func(x):
        return 0

    zones_val = np.zeros((3, 3), dtype=np.int)
    # define some zones
    zones_val[0, ...] = 1
    zones_val[1, ...] = 2
    zones = xa.DataArray(zones_val)

    values_val = np.array([[0, 1, 2],
                           [3, 4, 5],
                           [6, 7, np.nan]])
    values = xa.DataArray(values_val)

    values_copy = values.copy()
    apply(zones, values, func)

    # agg.shape remains the same
    assert values.shape == values_copy.shape

    values_val = values.values
    # values within zones are all 0s
    assert (values_val[0] == [0, 0, 0]).all()
    assert (values_val[1] == [0, 0, 0]).all()
    # values outside zones remain
    assert (values_val[2, :2] == values_copy.values[2, :2]).all()
    # last element of the last row is nan
    assert np.isnan(values_val[2, 2])


<<<<<<< HEAD
def test_suggest_zonal_canvas():
    # crs: Geographic
    x_range = (0, 20)
    y_range = (0, 10)
    smallest_area = 2
    min_pixels = 2
    height, width = suggest_zonal_canvas(x_range=x_range, y_range=y_range,
                                         smallest_area=smallest_area,
                                         crs='Geographic',
                                         min_pixels=min_pixels)
    assert height == 10
    assert width == 20

    # crs: Mercator
    x_range = (-1e6, 1e6)
    y_range = (0, 1e6)
    smallest_area = 2e9
    min_pixels = 20
    height, width = suggest_zonal_canvas(x_range=x_range, y_range=y_range,
                                         smallest_area=smallest_area,
                                         crs='Mercator',
                                         min_pixels=min_pixels)
    assert height == 100
    assert width == 200

=======
def create_test_arr(arr):
    n, m = arr.shape
    raster = xa.DataArray(arr, dims=['y', 'x'])
    raster['y'] = np.linspace(0, n, n)
    raster['x'] = np.linspace(0, m, m)
    return raster


def test_regions_four_pixel_connectivity_int():
    arr = np.array([[0, 0, 0, 0],
                    [0, 4, 0, 0],
                    [1, 4, 4, 0],
                    [1, 1, 1, 0],
                    [0, 0, 0, 0]], dtype=np.int64)
    raster = create_test_arr(arr)
    raster_regions = regions(raster, neighborhood=4)
    assert len(np.unique(raster_regions.data)) == 3
    assert raster.shape == raster_regions.shape


def test_regions_four_pixel_connectivity_float():
    arr = np.array([[0, 0, 0, np.nan],
                    [0, 4, 0, 0],
                    [1, 4, 4, 0],
                    [1, 1, 1, 0],
                    [0, 0, 0, 0]], dtype=np.float64)
    raster = create_test_arr(arr)
    raster_regions = regions(raster, neighborhood=4)
    assert len(np.unique(raster_regions.data)) == 4
    assert raster.shape == raster_regions.shape


def test_regions_eight_pixel_connectivity_int():
    arr = np.array([[1, 0, 0, 0],
                    [0, 1, 0, 0],
                    [0, 0, 1, 0],
                    [0, 0, 0, 1],
                    [0, 0, 0, 1]], dtype=np.int64)
    raster = create_test_arr(arr)
    raster_regions = regions(raster, neighborhood=8)
    assert len(np.unique(raster_regions.data)) == 2
    assert raster.shape == raster_regions.shape


def test_regions_eight_pixel_connectivity_float():
    arr = np.array([[1, 0, 0, np.nan],
                    [0, 1, 0, 0],
                    [0, 0, 1, 0],
                    [0, 0, 0, 1],
                    [0, 0, 0, 1]], dtype=np.float64)
    raster = create_test_arr(arr)
    raster_regions = regions(raster, neighborhood=8)
    assert len(np.unique(raster_regions.data)) == 3
    assert raster.shape == raster_regions.shape


def test_trim():
    arr = np.array([[0, 0, 0, 0],
                    [0, 4, 0, 0],
                    [0, 4, 4, 0],
                    [0, 1, 1, 0],
                    [0, 0, 0, 0]], dtype=np.int64)
    raster = create_test_arr(arr)
    trimmed_raster = trim(raster, values=(0,))
    assert trimmed_raster.shape == (3, 2)

    trimmed_arr = np.array([[4, 0],
                            [4, 4],
                            [1, 1]], dtype=np.int64)

    compare = trimmed_arr == trimmed_raster.data
    assert compare.all()


def test_trim_left_top():
    arr = np.array([[0, 0, 0, 0],
                    [0, 4, 0, 3],
                    [0, 4, 4, 3],
                    [0, 1, 1, 3],
                    [0, 1, 1, 3]], dtype=np.int64)

    raster = create_test_arr(arr)
    trimmed_raster = trim(raster, values=(0,))
    assert trimmed_raster.shape == (4, 3)

    trimmed_arr = np.array([[4, 0, 3],
                            [4, 4, 3],
                            [1, 1, 3],
                            [1, 1, 3]], dtype=np.int64)

    compare = trimmed_arr == trimmed_raster.data
    assert compare.all()


def test_trim_right_top():
    arr = np.array([[0, 0, 0, 0],
                    [4, 0, 3, 0],
                    [4, 4, 3, 0],
                    [1, 1, 3, 0],
                    [1, 1, 3, 0]], dtype=np.int64)

    raster = create_test_arr(arr)
    trimmed_raster = trim(raster, values=(0,))
    assert trimmed_raster.shape == (4, 3)

    trimmed_arr = np.array([[4, 0, 3],
                            [4, 4, 3],
                            [1, 1, 3],
                            [1, 1, 3]], dtype=np.int64)

    compare = trimmed_arr == trimmed_raster.data
    assert compare.all()


def test_trim_left_bottom():
    arr = np.array([[4, 0, 3, 0],
                    [4, 4, 3, 0],
                    [1, 1, 3, 0],
                    [1, 1, 3, 0],
                    [0, 0, 0, 0]], dtype=np.int64)

    raster = create_test_arr(arr)
    trimmed_raster = trim(raster, values=(0,))
    assert trimmed_raster.shape == (4, 3)

    trimmed_arr = np.array([[4, 0, 3],
                            [4, 4, 3],
                            [1, 1, 3],
                            [1, 1, 3]], dtype=np.int64)

    compare = trimmed_arr == trimmed_raster.data
    assert compare.all()


def test_trim_right_bottom():
    arr = np.array([[0, 4, 0, 3],
                    [0, 4, 4, 3],
                    [0, 1, 1, 3],
                    [0, 1, 1, 3],
                    [0, 0, 0, 0]], dtype=np.int64)

    raster = create_test_arr(arr)
    trimmed_raster = trim(raster, values=(0,))
    assert trimmed_raster.shape == (4, 3)

    trimmed_arr = np.array([[4, 0, 3],
                            [4, 4, 3],
                            [1, 1, 3],
                            [1, 1, 3]], dtype=np.int64)

    compare = trimmed_arr == trimmed_raster.data
    assert compare.all()


def test_crop():
    arr = np.array([[0, 4, 0, 3],
                    [0, 4, 4, 3],
                    [0, 1, 1, 3],
                    [0, 1, 1, 3],
                    [0, 0, 0, 0]], dtype=np.int64)

    raster = create_test_arr(arr)
    result = crop(raster, raster, zones_ids=(1, 3))
    assert result.shape == (4, 3)

    trimmed_arr = np.array([[4, 0, 3],
                            [4, 4, 3],
                            [1, 1, 3],
                            [1, 1, 3]], dtype=np.int64)

    compare = trimmed_arr == result.data
    assert compare.all()


def test_crop_nothing_to_crop():
    arr = np.array([[0, 4, 0, 3],
                    [0, 4, 4, 3],
                    [0, 1, 1, 3],
                    [0, 1, 1, 3],
                    [0, 0, 0, 0]], dtype=np.int64)

    raster = create_test_arr(arr)
    result = crop(raster, raster, zones_ids=(0,))
    assert result.shape == arr.shape
    compare = arr == result.data
    assert compare.all()

>>>>>>> 7f9c5d19
<|MERGE_RESOLUTION|>--- conflicted
+++ resolved
@@ -6,12 +6,9 @@
 from xrspatial import zonal_stats as stats
 from xrspatial import zonal_apply as apply
 from xrspatial import zonal_crosstab as crosstab
-<<<<<<< HEAD
 from xrspatial import suggest_zonal_canvas
-=======
 from xrspatial import trim
 from xrspatial import crop
->>>>>>> 7f9c5d19
 
 
 from xrspatial.zonal import regions
@@ -360,7 +357,6 @@
     assert np.isnan(values_val[2, 2])
 
 
-<<<<<<< HEAD
 def test_suggest_zonal_canvas():
     # crs: Geographic
     x_range = (0, 20)
@@ -386,7 +382,7 @@
     assert height == 100
     assert width == 200
 
-=======
+    
 def create_test_arr(arr):
     n, m = arr.shape
     raster = xa.DataArray(arr, dims=['y', 'x'])
@@ -572,6 +568,4 @@
     result = crop(raster, raster, zones_ids=(0,))
     assert result.shape == arr.shape
     compare = arr == result.data
-    assert compare.all()
-
->>>>>>> 7f9c5d19
+    assert compare.all()