import pytest
import xarray as xr
import numpy as np

import dask.array as da

from xrspatial import slope
from xrspatial.utils import doesnt_have_cuda


# Test Data -----------------------------------------------------------------

'''
Notes:
------
The `elevation` data was run through QGIS slope function to
get values to compare against.  Xarray-Spatial currently handles
edges by padding with nan which is different than QGIS but acknowledged
'''

elevation = np.asarray(
    [[1432.6542, 1432.4764, 1432.4764, 1432.1207, 1431.9429, np.nan],
        [1432.6542, 1432.6542, 1432.4764, 1432.2986, 1432.1207, np.nan],
        [1432.832, 1432.6542, 1432.4764, 1432.2986, 1432.1207, np.nan],
        [1432.832, 1432.6542, 1432.4764, 1432.4764, 1432.1207, np.nan],
        [1432.832, 1432.6542, 1432.6542, 1432.4764, 1432.2986, np.nan],
        [1432.832, 1432.6542, 1432.6542, 1432.4764, 1432.2986, np.nan],
        [1432.832, 1432.832, 1432.6542, 1432.4764, 1432.4764, np.nan]],
    dtype=np.float32)

qgis_slope = np.asarray(
    [[0.8052942, 0.742317, 1.1390567, 1.3716657, np.nan, np.nan],
     [0.74258685, 0.742317, 1.0500116, 1.2082565, np.nan, np.nan],
     [0.56964326, 0.9002944, 0.9002944, 1.0502871, np.nan, np.nan],
     [0.5095078, 0.9003686, 0.742317, 1.1390567, np.nan, np.nan],
     [0.6494868, 0.64938396, 0.5692523, 1.0500116, np.nan, np.nan],
     [0.80557066, 0.56964326, 0.64914393, 0.9002944, np.nan, np.nan],
     [0.6494868, 0.56964326, 0.8052942, 0.742317, np.nan, np.nan]],
    dtype=np.float32)

elevation2 = np.asarray([[np.nan, np.nan, np.nan, np.nan, np.nan, np.nan],
                         [1584.8767, 1584.8767, 1585.0546, 1585.2324, 1585.2324, 1585.2324],
                         [1585.0546, 1585.0546, 1585.2324, 1585.588, 1585.588, 1585.588],
                         [1585.2324, 1585.4102, 1585.588, 1585.588, 1585.588, 1585.588],
                         [1585.588, 1585.588, 1585.7659, 1585.7659, 1585.7659, 1585.7659],
                         [1585.7659, 1585.9437, 1585.7659, 1585.7659, 1585.7659, 1585.7659],
                         [1585.9437, 1585.9437, 1585.9437, 1585.7659, 1585.7659, 1585.7659]],
                         dtype=np.float32)

def test_slope_against_qgis():

    small_da = xr.DataArray(elevation, attrs={'res': (10.0, 10.0)})

    # slope by xrspatial
    xrspatial_slope = slope(small_da, name='slope_agg')

    # validate output attributes
    assert xrspatial_slope.dims == small_da.dims
    assert xrspatial_slope.attrs == small_da.attrs
    assert xrspatial_slope.shape == small_da.shape
    assert xrspatial_slope.name == 'slope_agg'
    for coord in small_da.coords:
        assert np.all(xrspatial_slope[coord] == small_da[coord])

    # validate output values
    # ignore border edges
    xrspatial_vals = xrspatial_slope.values[1:-1, 1:-1]
    qgis_vals = qgis_slope[1:-1, 1:-1]
    assert (np.isclose(xrspatial_vals, qgis_vals, equal_nan=True).all() | (
                np.isnan(xrspatial_vals) & np.isnan(qgis_vals))).all()


@pytest.mark.skipif(doesnt_have_cuda(), reason="CUDA Device not Available")
def test_slope_against_qgis_gpu():

    import cupy

    small_da = xr.DataArray(elevation, attrs={'res': (10.0, 10.0)})
    small_da_cupy = xr.DataArray(cupy.asarray(elevation), attrs={'res': (10.0, 10.0)})
    xrspatial_slope = slope(small_da_cupy, name='slope_cupy')

    # validate output attributes
    assert xrspatial_slope.dims == small_da.dims
    assert xrspatial_slope.attrs == small_da.attrs
    assert xrspatial_slope.shape == small_da.shape
    for coord in small_da.coords:
        assert np.all(xrspatial_slope[coord] == small_da[coord])

    # validate output values
    # ignore border edges
    xrspatial_vals = xrspatial_slope.values[1:-1, 1:-1]
    qgis_vals = qgis_slope[1:-1, 1:-1]
    assert (np.isclose(xrspatial_vals, qgis_vals, equal_nan=True).all() | (
                np.isnan(xrspatial_vals) & np.isnan(qgis_vals))).all()


@pytest.mark.skipif(doesnt_have_cuda(), reason="CUDA Device not Available")
def test_slope_gpu_equals_cpu():

    import cupy

    small_da = xr.DataArray(elevation2, attrs={'res': (10.0, 10.0)})
    cpu = slope(small_da, name='numpy_result')

    small_da_cupy = xr.DataArray(cupy.asarray(elevation2), attrs={'res': (10.0, 10.0)})
    gpu = slope(small_da_cupy, name='cupy_result')
    assert isinstance(gpu.data, cupy.ndarray)

    assert np.isclose(cpu, gpu, equal_nan=True).all()


@pytest.mark.skipif(doesnt_have_cuda(), reason="CUDA Device not Available")
def _dask_cupy_equals_numpy_cpu():

    # NOTE: Dask + GPU code paths don't currently work because of
    # dask casting cupy arrays to numpy arrays during
    # https://github.com/dask/dask/issues/4842

    import cupy

    cupy_data = cupy.asarray(elevation2)
    dask_cupy_data = da.from_array(cupy_data, chunks=(3, 3))

    small_da = xr.DataArray(elevation2, attrs={'res': (10.0, 10.0)})
    cpu = slope(small_da, name='numpy_result')

    small_dask_cupy = xr.DataArray(dask_cupy_data, attrs={'res': (10.0, 10.0)})
    gpu = slope(small_dask_cupy, name='cupy_result')

    assert np.isclose(cpu, gpu, equal_nan=True).all()


def test_slope_numpy_equals_dask():

    small_numpy_based_data_array = xr.DataArray(elevation2, attrs={'res': (10.0, 10.0)})
    small_das_based_data_array = xr.DataArray(da.from_array(elevation2, chunks=(3, 3)),
                                              attrs={'res': (10.0, 10.0)})

    numpy_slope = slope(small_numpy_based_data_array, name='numpy_slope')
    dask_slope = slope(small_das_based_data_array, name='dask_slope')
    assert isinstance(dask_slope.data, da.Array)

    dask_slope.data = dask_slope.data.compute()

    assert np.isclose(numpy_slope, dask_slope, equal_nan=True).all()


def test_slope_with_dask_array():

    import dask.array as da

    data = da.from_array(elevation, chunks=(3, 3))
    small_da = xr.DataArray(data, attrs={'res': (10.0, 10.0)})

    # slope by xrspatial
<<<<<<< HEAD
    cpu = slope(small_da, use_cuda=False)
    gpu = slope(small_da, use_cuda=True)
=======
    xrspatial_slope = slope(small_da, name='slope_agg')
    xrspatial_slope.data = xrspatial_slope.data.compute()
>>>>>>> 0bf99130

    # validate output attributes
    assert xrspatial_slope.dims == small_da.dims
    assert xrspatial_slope.attrs == small_da.attrs
    assert xrspatial_slope.shape == small_da.shape
    assert xrspatial_slope.name == 'slope_agg'
    for coord in small_da.coords:
        assert np.all(xrspatial_slope[coord] == small_da[coord])

    # validate output values
    # ignore border edges
    xrspatial_vals = xrspatial_slope.values[1:-1, 1:-1]
    qgis_vals = qgis_slope[1:-1, 1:-1]
    assert (np.isclose(xrspatial_vals, qgis_vals, equal_nan=True).all() | (
                np.isnan(xrspatial_vals) & np.isnan(qgis_vals))).all()<|MERGE_RESOLUTION|>--- conflicted
+++ resolved
@@ -153,13 +153,8 @@
     small_da = xr.DataArray(data, attrs={'res': (10.0, 10.0)})
 
     # slope by xrspatial
-<<<<<<< HEAD
-    cpu = slope(small_da, use_cuda=False)
-    gpu = slope(small_da, use_cuda=True)
-=======
     xrspatial_slope = slope(small_da, name='slope_agg')
     xrspatial_slope.data = xrspatial_slope.data.compute()
->>>>>>> 0bf99130
 
     # validate output attributes
     assert xrspatial_slope.dims == small_da.dims
