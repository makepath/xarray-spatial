--- conflicted
+++ resolved
@@ -28,10 +28,7 @@
                  [max_val, 1000.0, 1000.0, max_val],
                  [max_val, 1000.0, 1000.0, max_val],
                  [max_val, max_val, max_val, max_val]], dtype=np.float64)
-<<<<<<< HEAD
-=======
-
->>>>>>> bf59d049
+
 
 arr2 = np.array([[100.0, 100.0, 100.0, 100.0],
                  [100.0, max_val, max_val, 100.0],
@@ -44,21 +41,6 @@
                  [10.0, max_val, max_val, 10.0],
                  [10.0, max_val, max_val, 10.0],
                  [10.0, 10.0, 10.0, 10.0]], dtype=np.float64)
-<<<<<<< HEAD
-
-
-def _do_sparse_array(data_array):
-    import random
-    indx = list(zip(*np.where(data_array)))
-    pos = random.sample(range(data_array.size), data_array.size//2)
-    indx = np.asarray(indx)[pos]
-    r = indx[:, 0]
-    c = indx[:, 1]
-    data_half = data_array.copy()
-    data_half[r, c] = 0
-    return data_half
-=======
->>>>>>> bf59d049
 
 
 def _do_gaussian_array():
@@ -264,8 +246,6 @@
     assert result.dims == nir.dims
 
 
-<<<<<<< HEAD
-=======
 def test_arvi_dask_equals_numpy():
 
     # vanilla numpy version
@@ -285,7 +265,6 @@
     assert np.isclose(numpy_result, test_result, equal_nan=True).all()
 
 
->>>>>>> bf59d049
 @pytest.mark.skipif(doesnt_have_cuda(), reason="CUDA Device not Available")
 def test_arvi_cupy_equals_numpy():
 
