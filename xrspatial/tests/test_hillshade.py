import pytest
import xarray as xr
import numpy as np

from xrspatial.utils import doesnt_have_cuda
from xrspatial import hillshade

import dask.array as da


def _do_sparse_array(data_array):
    import random
    indx = list(zip(*np.where(data_array)))
    pos = random.sample(range(data_array.size), data_array.size//2)
    indx = np.asarray(indx)[pos]
    r = indx[:, 0]
    c = indx[:, 1]
    data_half = data_array.copy()
    data_half[r, c] = 0
    return data_half


def _do_gaussian_array():
    _x = np.linspace(0, 50, 101)
    _y = _x.copy()
    _mean = 25
    _sdev = 5
    X, Y = np.meshgrid(_x, _y, sparse=True)
    x_fac = -np.power(X-_mean, 2)
    y_fac = -np.power(Y-_mean, 2)
    gaussian = np.exp((x_fac+y_fac)/(2*_sdev**2)) / (2.5*_sdev)
    return gaussian
#
# -----


data_random = np.random.random_sample((100, 100))
data_random_sparse = _do_sparse_array(data_random)
data_gaussian = _do_gaussian_array()


def test_hillshade():
    """
    Assert Simple Hillshade transfer function
    """
    da_gaussian = xr.DataArray(data_gaussian)
    da_gaussian_shade = hillshade(da_gaussian, name='hillshade_agg')
    assert da_gaussian_shade.dims == da_gaussian.dims
    assert da_gaussian_shade.attrs == da_gaussian.attrs
    assert da_gaussian_shade.name == 'hillshade_agg'
    for coord in da_gaussian.coords:
        assert np.all(da_gaussian_shade[coord] == da_gaussian[coord])
    assert da_gaussian_shade.mean() > 0
    assert da_gaussian_shade[60, 60] > 0


<<<<<<< HEAD
@pytest.mark.skipif(doesnt_have_cuda(), reason="CUDA Device not Available")
def test_hillshade_gpu_equals_cpu():

    # input data
    data = np.asarray([[np.nan, np.nan, np.nan, np.nan, np.nan, np.nan],
                       [1584.8767, 1584.8767, 1585.0546, 1585.2324, 1585.2324, 1585.2324],
                       [1585.0546, 1585.0546, 1585.2324, 1585.588, 1585.588, 1585.588],
                       [1585.2324, 1585.4102, 1585.588, 1585.588, 1585.588, 1585.588],
                       [1585.588, 1585.588, 1585.7659, 1585.7659, 1585.7659, 1585.7659],
                       [1585.7659, 1585.9437, 1585.7659, 1585.7659, 1585.7659, 1585.7659],
                       [1585.9437, 1585.9437, 1585.9437, 1585.7659, 1585.7659, 1585.7659]],
                      dtype=np.float32)

    small_da = xr.DataArray(data, attrs={'res': (10.0, 10.0)})

    cpu = hillshade(small_da, name='aspect_agg', use_cuda=False)
    gpu = hillshade(small_da, name='aspect_agg', use_cuda=True)

    assert np.isclose(cpu, gpu, equal_nan=True).all()
=======
def test_numpy_equals_dask():

    # input data
    data = np.asarray(
        [[1432.6542, 1432.4764, 1432.4764, 1432.1207, 1431.9429, np.nan],
         [1432.6542, 1432.6542, 1432.4764, 1432.2986, 1432.1207, np.nan],
         [1432.832, 1432.6542, 1432.4764, 1432.2986, 1432.1207, np.nan],
         [1432.832, 1432.6542, 1432.4764, 1432.4764, 1432.1207, np.nan],
         [1432.832, 1432.6542, 1432.6542, 1432.4764, 1432.2986, np.nan],
         [1432.832, 1432.6542, 1432.6542, 1432.4764, 1432.2986, np.nan],
         [1432.832, 1432.832, 1432.6542, 1432.4764, 1432.4764, np.nan]],
        dtype=np.float32)

    attrs = {'res': (10.0, 10.0)}

    small_numpy_based_data_array = xr.DataArray(data, attrs=attrs)
    dask_data = da.from_array(data, chunks=(3, 3))
    small_das_based_data_array = xr.DataArray(dask_data, attrs=attrs)

    numpy_result = hillshade(small_numpy_based_data_array, name='numpy')
    dask_result = hillshade(small_das_based_data_array, name='dask')
    dask_result.data = dask_result.data.compute()

    assert np.isclose(numpy_result, dask_result, equal_nan=True).all()
>>>>>>> 17f6b042
<|MERGE_RESOLUTION|>--- conflicted
+++ resolved
@@ -1,8 +1,6 @@
-import pytest
 import xarray as xr
 import numpy as np
 
-from xrspatial.utils import doesnt_have_cuda
 from xrspatial import hillshade
 
 import dask.array as da
@@ -54,27 +52,6 @@
     assert da_gaussian_shade[60, 60] > 0
 
 
-<<<<<<< HEAD
-@pytest.mark.skipif(doesnt_have_cuda(), reason="CUDA Device not Available")
-def test_hillshade_gpu_equals_cpu():
-
-    # input data
-    data = np.asarray([[np.nan, np.nan, np.nan, np.nan, np.nan, np.nan],
-                       [1584.8767, 1584.8767, 1585.0546, 1585.2324, 1585.2324, 1585.2324],
-                       [1585.0546, 1585.0546, 1585.2324, 1585.588, 1585.588, 1585.588],
-                       [1585.2324, 1585.4102, 1585.588, 1585.588, 1585.588, 1585.588],
-                       [1585.588, 1585.588, 1585.7659, 1585.7659, 1585.7659, 1585.7659],
-                       [1585.7659, 1585.9437, 1585.7659, 1585.7659, 1585.7659, 1585.7659],
-                       [1585.9437, 1585.9437, 1585.9437, 1585.7659, 1585.7659, 1585.7659]],
-                      dtype=np.float32)
-
-    small_da = xr.DataArray(data, attrs={'res': (10.0, 10.0)})
-
-    cpu = hillshade(small_da, name='aspect_agg', use_cuda=False)
-    gpu = hillshade(small_da, name='aspect_agg', use_cuda=True)
-
-    assert np.isclose(cpu, gpu, equal_nan=True).all()
-=======
 def test_numpy_equals_dask():
 
     # input data
@@ -98,5 +75,4 @@
     dask_result = hillshade(small_das_based_data_array, name='dask')
     dask_result.data = dask_result.data.compute()
 
-    assert np.isclose(numpy_result, dask_result, equal_nan=True).all()
->>>>>>> 17f6b042
+    assert np.isclose(numpy_result, dask_result, equal_nan=True).all()